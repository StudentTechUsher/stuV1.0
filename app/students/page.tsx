"use client"

import { Button } from "@/components/ui/button"
import { ArrowRight, Menu, X } from "lucide-react"
import Image from "next/image"
import Link from "next/link"
import { useEffect, useState } from "react"
import { SubmitEmailForm } from '@/components/ui/submit-email-form'  // Changed to named import

function setMajors(data: any) {
  throw new Error("Function not implemented.")
}

export default function StudentPage() {
  const [mobileMenuOpen, setMobileMenuOpen] = useState(false)
<<<<<<< HEAD
=======
  const [majors, setMajors] = useState<Minor[]>([])
  const minors: Minor[] = minorsData
  const [schoolLogo, setSchoolLogo] = useState<string | null>(null)
>>>>>>> 42afe334

  useEffect(() => {
    const fetchMajors = async () => {
      const response = await fetch('/api/majors')
      const data = await response.json()
      setMajors(data)
    }
    fetchMajors()

    // Load school logo from localStorage
    const savedLogo = localStorage.getItem('schoolLogo')
    if (savedLogo) {
      setSchoolLogo(savedLogo)
    }
  }, [])

  return (
    <div className="flex min-h-screen flex-col">
      <header className="sticky top-0 z-40 glass-effect">
        <div className="container mx-auto px-6 flex h-20 items-center justify-between">
          <div className="flex items-center">
            <Link href="/" className="flex items-center gap-3">
              {schoolLogo && (
                <div className="flex items-center gap-2">
                  <Image
                    src={schoolLogo}
                    alt="School logo"
                    width={32}
                    height={32}
                    className="rounded object-contain"
                  />
                  <span className="text-xl font-bold text-gray-400">×</span>
                </div>
              )}
              <div className="flex items-center">
                <Image
                  src="/favicon-96x96.png"
                  alt="stu. logo"
                  width={32}
                  height={32}
                  className="rounded-50 -mb-2"
                  priority
                />
                <span className="text-4xl font-bold tracking-tight">stu.</span>
              </div>
            </Link>
          </div>

          {/* Desktop Navigation */}
          <nav className="hidden md:flex items-center gap-8">
            <Link href="#features" className="text-base font-medium hover:text-primary transition-colors">
              Features
            </Link>
            <Link href="#testimonials" className="text-base font-medium hover:text-primary transition-colors">
              Testimonials
            </Link>
            <Link href="#pricing" className="text-base font-medium hover:text-primary transition-colors">
              Pricing
            </Link>
            <Link href="#faq" className="text-base font-medium hover:text-primary transition-colors">
              FAQ
            </Link>
          </nav>

          <div className="hidden md:flex items-center gap-6">
            <Link href="/" className="text-base font-medium hover:text-primary transition-colors">
              For Universities
            </Link>
            <Link href="/login">
              <Button variant="outline" className="border-zinc-700 text-zinc-700 hover:bg-zinc-700 hover:text-white font-medium px-6 py-2.5 text-base transition-all">
                Sign In
              </Button>
            </Link>
            <Link href="/signup">
              <Button className="bg-primary hover:bg-[#06C96C] text-zinc-900 hover:text-white border-none font-medium px-6 py-2.5 text-base transition-all">
                Sign Up
              </Button>
            </Link>
          </div>

          {/* Mobile Menu Button */}
          <button className="md:hidden p-2" onClick={() => setMobileMenuOpen(!mobileMenuOpen)}>
            {mobileMenuOpen ? <X className="h-6 w-6" /> : <Menu className="h-6 w-6" />}
          </button>
        </div>

        {/* Mobile Menu */}
        {mobileMenuOpen && (
          <div className="md:hidden border-t border-zinc-100">
            <div className="container mx-auto px-6 py-6 flex flex-col gap-6">
              <Link
                href="#features"
                className="text-base font-medium hover:text-primary"
                onClick={() => setMobileMenuOpen(false)}
              >
                Features
              </Link>
              <Link
                href="/how-it-works"
                className="text-base font-medium hover:text-primary"
                onClick={() => setMobileMenuOpen(false)}
              >
                How It Works
              </Link>
              <Link
                href="#testimonials"
                className="text-base font-medium hover:text-primary"
                onClick={() => setMobileMenuOpen(false)}
              >
                Student Stories
              </Link>
              <div className="flex flex-col gap-4 pt-4 border-t border-zinc-100">
                <Link
                  href="/"
                  className="text-base font-medium hover:text-primary"
                  onClick={() => setMobileMenuOpen(false)}
                >
                  For Universities
                </Link>
                <div className="flex flex-col gap-3 mt-4">
                  <Link href="/login" onClick={() => setMobileMenuOpen(false)}>
                    <Button variant="outline" className="w-full border-zinc-700 text-zinc-700 hover:bg-zinc-700 hover:text-white font-medium">
                      Sign In
                    </Button>
                  </Link>
                  <Link href="/signup" onClick={() => setMobileMenuOpen(false)}>
                    <Button className="w-full bg-primary hover:bg-[#06C96C] text-zinc-900 hover:text-white border-none font-medium transition-all">
                      Sign Up
                    </Button>
                  </Link>
                </div>
              </div>
            </div>
          </div>
        )}
      </header>

      <main className="flex-1">
          {/* Hero Section */}
          <section className="relative py-20 overflow-hidden animate-fade-in">
            <div className="absolute inset-0 primary-glow opacity-50"></div>
            <div className="container px-4 md:px-6 relative">
              <div className="grid gap-6 lg:grid-cols-2 lg:gap-12 xl:grid-cols-2">
                <div className="flex flex-col justify-center space-y-5 max-w-full">
                  <div className="space-y-2 max-w-full">
                    {/* First heading */}
                    <h1 className="text-black text-[clamp(2rem,5vw,4.5rem)] font-bold leading-[1.1] tracking-tight" style={{ fontFamily: 'Work Sans, sans-serif' }}>
                      <div className="whitespace-nowrap">Your Degree, Your Schedule</div>
                      <div className="flex items-center gap-2 whitespace-nowrap">
                        Seamless with
                        <Image
                          src="/stu_icon_black.png"
                          alt="stu. logo"
                          width={70}
                          height={70}
                          className="rounded-50"
                          priority
                          style={{ width: "auto", height: "1em" }}
                        />
                        <span>stu.</span>
                      </div>
                    </h1>
                    <br />
                    {/* Description */}
                    <p className="max-w-[600px] text-zinc-600 text-[clamp(1rem,2vw,1.25rem)] leading-snug" style={{ fontFamily: 'Inter, sans-serif' }}>
                      Never stress about course planning again.
                    </p>
                    <p className="max-w-[1400px] text-zinc-600 text-[clamp(1rem,2vw,1.25rem)] leading-snug" style={{ fontFamily: 'Inter, sans-serif' }}>
                      stu helps you create the class schedule and graduation roadmap that fits your degree requirements and life commitments.
                    </p>
                  </div>

                  {/* CTA Button */}
                  <div className="flex flex-col gap-2 min-[400px]:flex-row mt-4">
                    <Button className="bg-primary hover:bg-primary-hover text-zinc-900 border-none font-semibold px-8 py-4 text-lg shadow-lg hover:shadow-xl transition-all transform hover:scale-105">
                      <Link href="#cta" className="flex items-center">
                        Try{" "}
                        <Image
                          src="/stu_icon_black.png"
                          alt="stu. logo"
                          width={24}
                          height={24}
                          className="rounded-50 -mb-2 pb-3 m-1 ml-2 mr-2"
                          priority
                        />{" "}
                        Today
                        <ArrowRight className="ml-2 h-4 w-4" />
                      </Link>
                    </Button>
                  </div>
                </div>

                {/* Hero Image placeholder */}
                <div className="flex items-center justify-center">
                  <div className="relative w-full h-full min-h-[350px] rounded-2xl overflow-hidden bg-gradient-to-br from-mint-300/20 to-mint-200/10">
                    {/* Placeholder for future image */}
                  </div>
                </div>
              </div>
            </div>
          </section>

        {/* Features Section */}
        <section
          id="features"
          className="py-20 bg-gradient-to-b from-mint-100 to-white flex flex-col items-center justify-center text-center"
        >
          <div className="container px-4 md:px-6">
            <div className="flex flex-col items-center justify-center gap-4 text-center md:gap-8">
              <div className="space-y-2">
                <h2 className="text-3xl font-bold tracking-tighter md:text-4xl/tight">
                  Your Personal Academic Planner
                </h2>
                <p className="mx-auto max-w-[700px] text-zinc-600 md:text-xl">
                  Everything you need to stay on track and graduate on time.
                </p>
              </div>
              <div className="grid gap-8 md:grid-cols-2 lg:grid-cols-3">
                {[
                  {
                    title: "Smart Course Suggestions",
                    description:
                      "Get tailored course recommendations based on your degree plan, completed credits, and personal preferences.",
                  },
                  {
                    title: "Automated Graduation Mapping",
                    description:
                      "Plan your full academic path with a dynamic roadmap that adjusts automatically as you go.",
                  },
                  {
                    title: "Prerequisite Tracking",
                    description:
                      "Automatically monitor prerequisite chains and course sequencing—stu flags gaps before they become problems.",
                  },
                  {
                    title: "Schedule Optimization",
                    description:
                      "Input your work and personal commitments—stu builds the optimal schedule without compromising your progress.",
                  },
                  {
                    title: "Progress Tracking",
                    description:
                      "Stay on track with real-time updates—stu dynamically adjusts your roadmap as requirements shift and courses are completed.",
                  },
                  {
                    title: "Mobile Friendly",
                    description:
                      "Access your schedule, graduation plan and account info anywhere, anytime from any device.",
                  },
                ].map((feature, i) => (
                  <div
                    key={i}
                    className="group flex flex-col items-center gap-2 rounded-lg border p-6 text-center transition-all hover:shadow-lg hover:shadow-mint-300/10"
                  >
                   <div className="flex h-12 w-12 items-center justify-center rounded-full bg-primary/10 text-primary transition-colors group-hover:bg-primary/20">
                      <Image
                        src={`/icons/${[
                          "icons8-course-assign-50.png",
                          "stu_icon_black.png", // for graduation mapping
                          "icons8-tracking-48.png",
                          "icons8-schedule-48.png",
                          "icons8-in-progress-60.png",
                          "icons8-iphone-50.png"
                        ][i]}`}
                        alt={feature.title}
                        width={32}
                        height={32}
                        className="object-contain"
                      />
                    </div>
                    <h3 className="text-xl font-bold">{feature.title}</h3>
                    <p className="text-zinc-600">{feature.description}</p>
                  </div>
                ))}
              </div>
            </div>
          </div>
        </section>

        {/* Testimonials Section */}
        <section
          id="testimonials"
          className="py-20 bg-gradient-to-b from-mint-100 to-white flex flex-col items-center justify-center text-center"
        >
          <br /> <br />
          <h2 className="text-3xl font-bold tracking-tighter md:text-4xl/tight">Student Reviews</h2>
          <div className="grid gap-8 md:grid-cols-2 lg:grid-cols-3">
            {[
              { name: "Tyler S", state: "CA", text: '"The easiest way to schedule classes that would actually help with the major I\'m taking"' },
              { name: "Isaac B", state: "WA", text: '"I love it!"' },
              { name: "Zach W", state: "UT", text: '"This is great!"' },
            ].map((review, i) => (
              <div
                key={i}
                className="group flex flex-col items-center gap-2 rounded-lg border p-6 text-center transition-all hover:shadow-lg hover:shadow-mint-300/10"
              >
                <h3 className="text-xl font-bold">
                  {review.name}, {review.state}
                </h3>
                <p className="text-zinc-600">{review.text}</p>
              </div>
            ))}
          </div>
        </section>

        {/* CTA Section */}
        <section
          id="cta"
          className="relative py-20 overflow-hidden flex flex-col items-center justify-center text-center"
        >
          <div className="absolute inset-0 primary-glow opacity-40"></div>
          <div className="container px-4 md:px-6 relative">
            <div className="flex flex-col items-center justify-center gap-4 text-center md:gap-8">
              <div className="space-y-2">
                <h2 className="text-3xl font-bold tracking-tighter md:text-4xl/tight">
                  Ready to Simplify Your Academic Journey?
                </h2>
               <p className="text-zinc-600 text-center whitespace-normal md:whitespace-nowrap">
                  Join students across the country who are already using stu to plan their perfect semester.
                </p>
              </div>
              <div className="w-full max-w-md space-y-4">
                <SubmitEmailForm />
                <p className="text-xs text-center text-zinc-500">
                  By joining, you agree to our{" "}
                  <Link href="#" className="underline underline-offset-2 hover:text-primary">
                    Terms of Service
                  </Link>{" "}
                  and{" "}
                  <Link href="#" className="underline underline-offset-2 hover:text-primary">
                    Privacy Policy
                  </Link>
                </p>
              </div>
            </div>
          </div>
        </section>
      </main>

      <footer className="border-t py-6 md:py-8">
        <div className="container px-4 md:px-6">
          <div className="grid gap-8 md:grid-cols-2 lg:grid-cols-4">
            <div className="space-y-4">
              <Link href="/" className="flex items-center gap-2 font-bold">
                <Image
                  src="/favicon-96x96.png"
                  alt="stu. logo"
                  width={32}
                  height={32}
                  className="rounded-50"
                  priority
                />
                <span>stu.</span>
              </Link>
              <p className="text-sm text-muted-foreground">
                Making Academic Planning Simple and Smart
              </p>
            </div>
            <div className="space-y-4">
              <h3 className="text-sm font-medium">Product</h3>
              <ul className="space-y-2 text-sm">
                <li>
                  <Link href="#features" className="text-muted-foreground hover:text-primary">
                    Features
                  </Link>
                </li>
                <li>
                  <Link href="/how-it-works" className="text-muted-foreground hover:text-primary">
                    How It Works
                  </Link>
                </li>
                <li>
                  <Link href="#testimonials" className="text-muted-foreground hover:text-primary">
                    Student Stories
                  </Link>
                </li>
              </ul>
            </div>
            <div className="space-y-4">
              <h3 className="text-sm font-medium">Company</h3>
              <ul className="space-y-2 text-sm">
                <li>
                  <Link href="/" className="text-muted-foreground hover:text-primary">
                    For Universities
                  </Link>
                </li>
                <li>
                  <Link href="#" className="text-muted-foreground hover:text-primary">
                    About
                  </Link>
                </li>
                <li>
                  <Link href="#" className="text-muted-foreground hover:text-primary">
                    Contact
                  </Link>
                </li>
              </ul>
            </div>
            <div className="space-y-4">
              <h3 className="text-sm font-medium">Legal</h3>
              <ul className="space-y-2 text-sm">
                <li>
                  <Link href="#" className="text-muted-foreground hover:text-primary">
                    Terms
                  </Link>
                </li>
                <li>
                  <Link href="#" className="text-muted-foreground hover:text-primary">
                    Privacy
                  </Link>
                </li>
              </ul>
            </div>
          </div>
          <div className="mt-8 border-t pt-8 flex flex-col md:flex-row justify-between items-center gap-4">
            <p className="text-xs text-muted-foreground">© {new Date().getFullYear()} Stu Inc. All rights reserved.</p>
            <div className="flex gap-4"></div>
          </div>
        </div>
      </footer>
    </div>
  )
}<|MERGE_RESOLUTION|>--- conflicted
+++ resolved
@@ -13,12 +13,9 @@
 
 export default function StudentPage() {
   const [mobileMenuOpen, setMobileMenuOpen] = useState(false)
-<<<<<<< HEAD
-=======
   const [majors, setMajors] = useState<Minor[]>([])
   const minors: Minor[] = minorsData
   const [schoolLogo, setSchoolLogo] = useState<string | null>(null)
->>>>>>> 42afe334
 
   useEffect(() => {
     const fetchMajors = async () => {
