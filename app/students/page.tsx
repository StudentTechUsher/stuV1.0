"use client"

import { Button } from "@/components/ui/button"
import { ArrowRight, Menu, X } from "lucide-react"
import Image from "next/image"
import Link from "next/link"
import { useEffect, useState } from "react"
import { SubmitEmailForm } from '@/components/ui/submit-email-form'  // Changed to named import
import type { ProgramRow } from '@/types/program'

export default function StudentPage() {
  const [mobileMenuOpen, setMobileMenuOpen] = useState(false)
  // List of minor programs (filtered from program table)
  const [minors, setMinors] = useState<ProgramRow[]>([])
  const [schoolLogo, setSchoolLogo] = useState<string | null>(null)

  useEffect(() => {
    const fetchMinors = async () => {
      try {
        // Attempt to include university filter if stored locally
        const storedUniversityId = typeof window !== 'undefined' ? localStorage.getItem('universityId') : null
        const params = new URLSearchParams()
        params.set('type', 'minor')
        if (storedUniversityId) params.set('universityId', storedUniversityId)
        const response = await fetch(`/api/programs?${params.toString()}`)
        if (!response.ok) throw new Error('Failed to load minors')
        const data: ProgramRow[] = await response.json()
        setMinors(data)
      } catch (e) {
        console.error(e)
      }
    }
    fetchMinors()

    // Load school logo from localStorage
    const savedLogo = localStorage.getItem('schoolLogo')
    if (savedLogo) {
      setSchoolLogo(savedLogo)
    }
  }, [])

  return (
    <div className="flex min-h-screen flex-col">
      <header className="sticky top-0 z-40 glass-effect">
        <div className="container mx-auto px-6 flex h-20 items-center justify-between">
          <div className="flex items-center">
            <Link href="/" className="flex items-center gap-3">
              {schoolLogo && (
                <div className="flex items-center gap-2">
                  <Image
                    src={schoolLogo}
                    alt="School logo"
                    width={32}
                    height={32}
                    className="rounded object-contain"
                  />
                  <span className="text-xl font-bold text-gray-400">×</span>
                </div>
              )}
              <div className="flex items-center">
                <Image
                  src="/favicon-96x96.png"
                  alt="stu. logo"
                  width={32}
                  height={32}
                  className="rounded-50 -mb-2"
                  priority
                />
                <span className="text-4xl font-bold tracking-tight">stu.</span>
              </div>
            </Link>
          </div>

          {/* Desktop Navigation */}
          <nav className="hidden md:flex items-center gap-8">
            <Link href="#features" className="text-base font-medium hover:text-primary transition-colors">
              Features
            </Link>
            <Link href="#testimonials" className="text-base font-medium hover:text-primary transition-colors">
              Testimonials
            </Link>
            <Link href="#pricing" className="text-base font-medium hover:text-primary transition-colors">
              Pricing
            </Link>
            <Link href="#faq" className="text-base font-medium hover:text-primary transition-colors">
              FAQ
            </Link>
          </nav>

          <div className="hidden md:flex items-center gap-6">
            <Link href="/" className="text-base font-medium hover:text-primary transition-colors">
              For Universities
            </Link>
            <Link href="/login">
              <Button variant="outline" className="border-zinc-700 text-zinc-700 hover:bg-zinc-700 hover:text-white font-medium px-6 py-2.5 text-base transition-all">
                Sign In
              </Button>
            </Link>
            <Link href="/signup">
<<<<<<< HEAD
              <Button className="bg-primary hover:bg-[#06C96C] text-zinc-900 hover:text-white border-none font-medium px-6 py-2.5 text-base transition-all">
                Get Started
=======
              <Button className="bg-primary hover:bg-[var(--hover-green)] text-zinc-900 hover:text-white border-none font-medium px-6 py-2.5 text-base transition-all">
                Sign Up
>>>>>>> eb2ca51e
              </Button>
            </Link>
          </div>

          {/* Mobile Menu Button */}
          <button className="md:hidden p-2" onClick={() => setMobileMenuOpen(!mobileMenuOpen)}>
            {mobileMenuOpen ? <X className="h-6 w-6" /> : <Menu className="h-6 w-6" />}
          </button>
        </div>

        {/* Mobile Menu */}
        {mobileMenuOpen && (
          <div className="md:hidden border-t border-zinc-100">
            <div className="container mx-auto px-6 py-6 flex flex-col gap-6">
              <Link
                href="#features"
                className="text-base font-medium hover:text-primary"
                onClick={() => setMobileMenuOpen(false)}
              >
                Features
              </Link>
              <Link
                href="/how-it-works"
                className="text-base font-medium hover:text-primary"
                onClick={() => setMobileMenuOpen(false)}
              >
                How It Works
              </Link>
              <Link
                href="#testimonials"
                className="text-base font-medium hover:text-primary"
                onClick={() => setMobileMenuOpen(false)}
              >
                Student Stories
              </Link>
              <div className="flex flex-col gap-4 pt-4 border-t border-zinc-100">
                <Link
                  href="/"
                  className="text-base font-medium hover:text-primary"
                  onClick={() => setMobileMenuOpen(false)}
                >
                  For Universities
                </Link>
                <div className="flex flex-col gap-3 mt-4">
                  <Link href="/login" onClick={() => setMobileMenuOpen(false)}>
                    <Button variant="outline" className="w-full border-zinc-700 text-zinc-700 hover:bg-zinc-700 hover:text-white font-medium">
                      Sign In
                    </Button>
                  </Link>
                  <Link href="/signup" onClick={() => setMobileMenuOpen(false)}>
                    <Button className="w-full bg-primary hover:bg-[var(--hover-green)] text-zinc-900 hover:text-white border-none font-medium transition-all">
                      Sign Up
                    </Button>
                  </Link>
                </div>
              </div>
            </div>
          </div>
        )}
      </header>

      <main className="flex-1">
          {/* Hero Section */}
          <section className="relative py-20 overflow-hidden animate-fade-in">
            <div className="absolute inset-0 primary-glow opacity-50"></div>
            <div className="container px-4 md:px-6 relative">
              <div className="grid gap-6 lg:grid-cols-2 lg:gap-12 xl:grid-cols-2">
                <div className="flex flex-col justify-center space-y-5 max-w-full">
                  <div className="space-y-2 max-w-full">
                    {/* First heading */}
                    <h1 className="text-black text-[clamp(2rem,5vw,4.5rem)] font-bold leading-[1.1] tracking-tight font-header">
                      <div className="whitespace-nowrap">Your Degree, Your Schedule</div>
                      <div className="flex items-center gap-2 whitespace-nowrap">
                        Seamless with
                        <Image
                          src="/stu_icon_black.png"
                          alt="stu. logo"
                          width={70}
                          height={70}
                          className="rounded-50"
                          priority
                          style={{ width: "auto", height: "1em" }}
                        />
                        <span>stu.</span>
                      </div>
                    </h1>
                    <br />
                    {/* Description */}
                    <p className="max-w-[600px] text-zinc-600 text-[clamp(1rem,2vw,1.25rem)] leading-snug font-body-medium">
                      Never stress about course planning again.
                    </p>
                    <p className="max-w-[1400px] text-zinc-600 text-[clamp(1rem,2vw,1.25rem)] leading-snug font-body-medium">
                      stu helps you create the class schedule and graduation roadmap that fits your degree requirements and life commitments.
                    </p>
                  </div>

                  {/* CTA Button */}
                  <div className="flex flex-col gap-2 min-[400px]:flex-row mt-4">
                    <Button className="bg-primary hover:bg-primary-hover text-zinc-900 border-none font-semibold px-8 py-4 text-lg shadow-lg hover:shadow-xl transition-all transform hover:scale-105">
                      <Link href="#cta" className="flex items-center">
                        Try{" "}
                        <Image
                          src="/stu_icon_black.png"
                          alt="stu. logo"
                          width={24}
                          height={24}
                          className="rounded-50 -mb-2 pb-3 m-1 ml-2 mr-2"
                          priority
                        />{" "}
                        Today
                        <ArrowRight className="ml-2 h-4 w-4" />
                      </Link>
                    </Button>
                  </div>
                </div>

                {/* Hero Image placeholder */}
                <div className="flex items-center justify-center">
                  <div className="relative w-full h-full min-h-[350px] rounded-2xl overflow-hidden bg-gradient-to-br from-mint-300/20 to-mint-200/10">
                    {/* Placeholder for future image */}
                  </div>
                </div>
              </div>
            </div>
          </section>

        {/* Features Section */}
        <section
          id="features"
          className="py-20 bg-gradient-to-b from-mint-100 to-white flex flex-col items-center justify-center text-center"
        >
          <div className="container px-4 md:px-6">
            <div className="flex flex-col items-center justify-center gap-4 text-center md:gap-8">
              <div className="space-y-2">
                <h2 className="text-3xl font-bold tracking-tighter md:text-4xl/tight">
                  Your Personal Academic Planner
                </h2>
                <p className="mx-auto max-w-[700px] text-zinc-600 md:text-xl">
                  Everything you need to stay on track and graduate on time.
                </p>
              </div>
              <div className="grid gap-8 md:grid-cols-2 lg:grid-cols-3">
                {[
                  {
                    title: "Smart Course Suggestions",
                    description:
                      "Get tailored course recommendations based on your degree plan, completed credits, and personal preferences.",
                  },
                  {
                    title: "Automated Graduation Mapping",
                    description:
                      "Plan your full academic path with a dynamic roadmap that adjusts automatically as you go.",
                  },
                  {
                    title: "Prerequisite Tracking",
                    description:
                      "Automatically monitor prerequisite chains and course sequencing—stu flags gaps before they become problems.",
                  },
                  {
                    title: "Schedule Optimization",
                    description:
                      "Input your work and personal commitments—stu builds the optimal schedule without compromising your progress.",
                  },
                  {
                    title: "Progress Tracking",
                    description:
                      "Stay on track with real-time updates—stu dynamically adjusts your roadmap as requirements shift and courses are completed.",
                  },
                  {
                    title: "Mobile Friendly",
                    description:
                      "Access your schedule, graduation plan and account info anywhere, anytime from any device.",
                  },
                ].map((feature, i) => (
                  <div
                    key={feature.title}
                    className="group flex flex-col items-center gap-2 rounded-lg border p-6 text-center transition-all hover:shadow-lg hover:shadow-mint-300/10"
                  >
                   <div className="flex h-12 w-12 items-center justify-center rounded-full bg-primary/10 text-primary transition-colors group-hover:bg-primary/20">
                      <Image
                        src={`/icons/${[
                          "icons8-course-assign-50.png",
                          "stu_icon_black.png", // for graduation mapping
                          "icons8-tracking-48.png",
                          "icons8-schedule-48.png",
                          "icons8-in-progress-60.png",
                          "icons8-iphone-50.png"
                        ][i]}`}
                        alt={feature.title}
                        width={32}
                        height={32}
                        className="object-contain"
                      />
                    </div>
                    <h3 className="text-xl font-bold">{feature.title}</h3>
                    <p className="text-zinc-600">{feature.description}</p>
                  </div>
                ))}
              </div>
            </div>
          </div>
        </section>

        {/* Testimonials Section */}
        <section
          id="testimonials"
          className="py-20 bg-gradient-to-b from-mint-100 to-white flex flex-col items-center justify-center text-center"
        >
          <br /> <br />
          <h2 className="text-3xl font-bold tracking-tighter md:text-4xl/tight">Student Reviews</h2>
          <div className="grid gap-8 md:grid-cols-2 lg:grid-cols-3">
            {[
              { name: "Tyler S", state: "CA", text: '"The easiest way to schedule classes that would actually help with the major I\'m taking"' },
              { name: "Isaac B", state: "WA", text: '"I love it!"' },
              { name: "Zach W", state: "UT", text: '"This is great!"' },
            ].map((review) => (
              <div
                key={review.name}
                className="group flex flex-col items-center gap-2 rounded-lg border p-6 text-center transition-all hover:shadow-lg hover:shadow-mint-300/10"
              >
                <h3 className="text-xl font-bold">
                  {review.name}, {review.state}
                </h3>
                <p className="text-zinc-600">{review.text}</p>
              </div>
            ))}
          </div>
        </section>

        {/* CTA Section */}
        <section
          id="cta"
          className="relative py-20 overflow-hidden flex flex-col items-center justify-center text-center"
        >
          <div className="absolute inset-0 primary-glow opacity-40"></div>
          <div className="container px-4 md:px-6 relative">
            <div className="flex flex-col items-center justify-center gap-4 text-center md:gap-8">
              <div className="space-y-2">
                <h2 className="text-3xl font-bold tracking-tighter md:text-4xl/tight">
                  Ready to Simplify Your Academic Journey?
                </h2>
               <p className="text-zinc-600 text-center whitespace-normal md:whitespace-nowrap">
                  Join students across the country who are already using stu to plan their perfect semester.
                </p>
              </div>
              <div className="w-full max-w-md space-y-4">
                <SubmitEmailForm />
                <p className="text-xs text-center text-zinc-500">
                  By joining, you agree to our{" "}
                  <Link href="#" className="underline underline-offset-2 hover:text-primary">
                    Terms of Service
                  </Link>{" "}
                  and{" "}
                  <Link href="#" className="underline underline-offset-2 hover:text-primary">
                    Privacy Policy
                  </Link>
                </p>
              </div>
            </div>
          </div>
        </section>
      </main>

      <footer className="border-t py-6 md:py-8">
        <div className="container px-4 md:px-6">
          <div className="grid gap-8 md:grid-cols-2 lg:grid-cols-4">
            <div className="space-y-4">
              <Link href="/" className="flex items-center gap-2 font-bold">
                <Image
                  src="/favicon-96x96.png"
                  alt="stu. logo"
                  width={32}
                  height={32}
                  className="rounded-50"
                  priority
                />
                <span>stu.</span>
              </Link>
              <p className="text-sm text-muted-foreground">
                Making Academic Planning Simple and Smart
              </p>
            </div>
            <div className="space-y-4">
              <h3 className="text-sm font-medium">Product</h3>
              <ul className="space-y-2 text-sm">
                <li>
                  <Link href="#features" className="text-muted-foreground hover:text-primary">
                    Features
                  </Link>
                </li>
                <li>
                  <Link href="/how-it-works" className="text-muted-foreground hover:text-primary">
                    How It Works
                  </Link>
                </li>
                <li>
                  <Link href="#testimonials" className="text-muted-foreground hover:text-primary">
                    Student Stories
                  </Link>
                </li>
              </ul>
            </div>
            <div className="space-y-4">
              <h3 className="text-sm font-medium">Company</h3>
              <ul className="space-y-2 text-sm">
                <li>
                  <Link href="/" className="text-muted-foreground hover:text-primary">
                    For Universities
                  </Link>
                </li>
                <li>
                  <Link href="#" className="text-muted-foreground hover:text-primary">
                    About
                  </Link>
                </li>
                <li>
                  <Link href="#" className="text-muted-foreground hover:text-primary">
                    Contact
                  </Link>
                </li>
              </ul>
            </div>
            <div className="space-y-4">
              <h3 className="text-sm font-medium">Legal</h3>
              <ul className="space-y-2 text-sm">
                <li>
                  <Link href="#" className="text-muted-foreground hover:text-primary">
                    Terms
                  </Link>
                </li>
                <li>
                  <Link href="#" className="text-muted-foreground hover:text-primary">
                    Privacy
                  </Link>
                </li>
              </ul>
            </div>
          </div>
          <div className="mt-8 border-t pt-8 flex flex-col md:flex-row justify-between items-center gap-4">
            <p className="text-xs text-muted-foreground">© {new Date().getFullYear()} Stu Inc. All rights reserved.</p>
            <div className="flex gap-4"></div>
          </div>
        </div>
      </footer>
    </div>
  )
}<|MERGE_RESOLUTION|>--- conflicted
+++ resolved
@@ -97,13 +97,8 @@
               </Button>
             </Link>
             <Link href="/signup">
-<<<<<<< HEAD
-              <Button className="bg-primary hover:bg-[#06C96C] text-zinc-900 hover:text-white border-none font-medium px-6 py-2.5 text-base transition-all">
+              <Button className="bg-primary hover:bg-[var(--hover-green)] text-zinc-900 hover:text-white border-none font-medium px-6 py-2.5 text-base transition-all">
                 Get Started
-=======
-              <Button className="bg-primary hover:bg-[var(--hover-green)] text-zinc-900 hover:text-white border-none font-medium px-6 py-2.5 text-base transition-all">
-                Sign Up
->>>>>>> eb2ca51e
               </Button>
             </Link>
           </div>
