'use client';

import { useState } from 'react';
import { User } from '@supabase/supabase-js';
import { PlanOverview } from '@/components/grad-planner/PlanOverview';
import { SpaceView } from '@/components/space/SpaceView';
import { usePlanParser } from '@/components/grad-planner/usePlanParser';
import PlanHeader from '@/components/grad-planner/PlanHeader';
import { TooltipProvider } from '@/components/ui/tooltip';

interface GradPlanRecord {
  id: string;
  plan_details: unknown;
  plan_name?: string | null;
  created_at?: string;
  is_active?: boolean;
  [key: string]: unknown;
}

interface GradPlanClientProps {
  user: User;
  studentProfile: {
    id: string;
    university_id: number;
    career_goals?: string | null;
    student_interests?: string | null;
    [key: string]: unknown;
  };
  gradPlan: GradPlanRecord | null;
  allGradPlans: GradPlanRecord[];
  prompt: string;
}

export default function GradPlanClient({
  studentProfile: initialStudentProfile,
  gradPlan,
  allGradPlans,
  prompt,
}: Readonly<GradPlanClientProps>) {
<<<<<<< HEAD
  const [isZoomOut, setIsZoomOut] = useState(true); // Default to space view
  const [isEditMode, setIsEditMode] = useState(false);
=======
  const [isZoomOut, setIsZoomOut] = useState(false);
  const [isEditMode] = useState(false);
>>>>>>> 870c084b
  const [selectedGradPlan, setSelectedGradPlan] = useState<GradPlanRecord | null>(gradPlan);
  const [studentProfile, setStudentProfile] = useState(initialStudentProfile);

  // Parse the plan data - only if we have a plan
  const { planData, assumptions } = usePlanParser(selectedGradPlan || undefined);

  // Handle profile updates
  const handleProfileUpdate = (updates: Record<string, string | null>) => {
    setStudentProfile(prev => ({
      ...prev,
      ...updates,
    }));
  };

  return (
    <TooltipProvider>
      <div className="min-h-screen p-6 space-y-6">
        {/* Plan Header - Always show */}
        <PlanHeader
        selectedGradPlan={selectedGradPlan}
        allGradPlans={allGradPlans}
        onPlanChange={setSelectedGradPlan}
        universityId={studentProfile.university_id}
        prompt={prompt}
        showCreateButton={true}
        showEditButton={!!selectedGradPlan}
        showPlanSelector={allGradPlans.length > 0}
        showStatusBadge={!!selectedGradPlan}
        useChatbotFlow={true}
        studentProfile={studentProfile}
        onProfileUpdate={handleProfileUpdate}
      />

      {/* Show fallback if no plan selected */}
      {!selectedGradPlan ? (
        <div className="flex items-center justify-center min-h-[50vh]">
          <div className="text-center max-w-md">
            <div className="mb-4 text-6xl">📋</div>
            <h2 className="text-2xl font-bold mb-2">No Graduation Plan Yet</h2>
            <p className="text-muted-foreground mb-4">
              You haven&apos;t created any graduation plans yet. Click &quot;Create New Plan&quot; above to get started with our AI-powered planner!
            </p>
          </div>
        </div>
      ) : (
        <>

      {/* Plan Overview Component - Only show in detail view */}
      {!isZoomOut && (
        <PlanOverview
          currentPlanData={planData}
          durationYears={Math.ceil(planData.length / 2)} // Rough estimate
          fulfilledRequirements={[]} // TODO: Calculate from plan data
          isEditMode={isEditMode}
          isSpaceView={isZoomOut}
          onToggleView={() => setIsZoomOut(!isZoomOut)}
          onAddEvent={() => {/* TODO: Implement */}}
          programs={(selectedGradPlan?.programs as Array<{ id: number; name: string }>) || []}
          estGradSem={(selectedGradPlan?.est_grad_sem as string) || undefined}
        />
      )}

      {/* Terms View - Grid or Zoom out */}
      <div>
        {isZoomOut ? (
          <div>
            <SpaceView
              plan={{
                planName: (selectedGradPlan?.plan_name as string) || 'My Graduation Plan',
                degree: (selectedGradPlan?.programs as Array<{ name: string }>)?.map(p => p.name).join(', ') || 'No programs selected',
                gradSemester: (selectedGradPlan?.est_grad_sem as string) || 'Not set',
                terms: planData.map((term, index) => ({
                  id: `term-${index}`,
                  label: term.term || `Term ${index + 1}`,
                  courses: (term.courses || []).map((course, courseIndex) => ({
                    id: `course-${index}-${courseIndex}`,
                    code: course.code || '',
                    title: course.title || '',
                    credits: course.credits || 0,
                    requirements: course.fulfills || [],
                    termIndex: index,
                    courseIndex,
                    rawCourse: course,
                  })),
                  termIndex: index,
                  rawTerm: term,
                })),
              }}
              isEditMode={isEditMode}
              onToggleView={() => setIsZoomOut(!isZoomOut)}
            />
          </div>
        ) : (
          <div className="space-y-6">
            <div className="flex items-center justify-between">
              <h2 className="text-2xl font-header-bold text-[var(--foreground)]">Detailed View</h2>
              <button
                type="button"
                onClick={() => setIsZoomOut(!isZoomOut)}
                className="inline-flex items-center gap-2 px-4 py-2 rounded-lg border border-gray-300 bg-white hover:bg-gray-50 text-sm font-medium text-gray-700 transition-colors"
              >
                Return to Space View
              </button>
            </div>
            <div className={`grid gap-6 ${
              planData.length <= 4 ? 'grid-cols-4' :
              planData.length <= 6 ? 'grid-cols-3' :
              'grid-cols-4'
            }`}>
              {planData.map((term, index) => (
                <div key={index} className="relative min-h-[450px]">
                  {/* Term Card */}
                  <div className="border border-[var(--border)] rounded-lg p-5 bg-[var(--card)] shadow-sm h-full flex flex-col transition-all duration-300 hover:shadow-md">
                    <div className="flex items-start justify-between mb-4 pb-3 border-b border-[var(--border)]">
                      <h3 className="font-header-bold text-lg text-[var(--primary)] uppercase tracking-wide">{term.term || `Term ${index + 1}`}</h3>
                      <span className="inline-flex items-center gap-1 rounded-full bg-black px-3 py-1.5 text-sm font-body-semi text-white whitespace-nowrap">
                        {term.courses?.reduce((sum, course) => sum + (course.credits || 0), 0) || 0} credits
                      </span>
                    </div>
                    <div className="space-y-2 flex-1">
                      {term.courses?.map((course, courseIndex) => (
                        <div
                          key={courseIndex}
                          className="p-3 bg-[var(--secondary)] rounded-md text-sm transition-all duration-200 hover:bg-[var(--primary-15)]"
                        >
                          <div className="flex items-start justify-between gap-2">
                            <div className="flex-1 min-w-0">
                              <div className="font-header-bold text-[var(--foreground)]">{course.code}</div>
                              <div className="text-xs text-[var(--muted-foreground)] truncate">{course.title}</div>
                            </div>
                            <span className="text-xs font-body-semi text-[var(--foreground)] whitespace-nowrap">
                              {course.credits || 0} cr
                            </span>
                          </div>
                        </div>
                      ))}
                      {!term.courses || term.courses.length === 0 && (
                        <p className="text-xs text-[var(--muted-foreground)] text-center py-8">No courses</p>
                      )}
                    </div>

                  </div>

                  {/* Arrow to next term (if not last in row and not last term) */}
                  {index < planData.length - 1 && (
                    (planData.length <= 4 ? (index + 1) % 4 !== 0 :
                     planData.length <= 6 ? (index + 1) % 3 !== 0 :
                     (index + 1) % 4 !== 0) && (
                      <div className="absolute left-full top-1/2 -translate-y-1/2 w-6 flex items-center justify-center">
                        <div className="bg-[var(--secondary)] rounded-full p-1.5">
                          <svg
                            width="32"
                            height="32"
                            viewBox="0 0 32 32"
                            fill="none"
                            className="text-[var(--primary)] drop-shadow-lg"
                          >
                            <path
                              d="M4 16 L22 16 M22 16 L17 11 M22 16 L17 21"
                              stroke="currentColor"
                              strokeWidth="3.5"
                              strokeLinecap="round"
                              strokeLinejoin="round"
                            />
                          </svg>
                        </div>
                      </div>
                    )
                  )}
                </div>
              ))}
            </div>
          </div>
        )}
      </div>

      {/* Collapsible Plan Assumptions - TODO */}
      {assumptions && assumptions.length > 0 && (
        <div className="border-t pt-6">
          <details>
            <summary className="cursor-pointer font-semibold">Plan Assumptions</summary>
            <div className="mt-2 space-y-1">
              {assumptions.map((assumption, index) => (
                <p key={index} className="text-sm text-muted-foreground">
                  • {assumption}
                </p>
              ))}
            </div>
          </details>
        </div>
      )}
        </>
      )}
      </div>
    </TooltipProvider>
  );
}<|MERGE_RESOLUTION|>--- conflicted
+++ resolved
@@ -37,13 +37,8 @@
   allGradPlans,
   prompt,
 }: Readonly<GradPlanClientProps>) {
-<<<<<<< HEAD
-  const [isZoomOut, setIsZoomOut] = useState(true); // Default to space view
-  const [isEditMode, setIsEditMode] = useState(false);
-=======
-  const [isZoomOut, setIsZoomOut] = useState(false);
-  const [isEditMode] = useState(false);
->>>>>>> 870c084b
+  const [isZoomOut, setIsZoomOut] = useState(true); // Default to space view (sandbox UX)
+  const [isEditMode] = useState(false); // Clean code from main (no unused setter)
   const [selectedGradPlan, setSelectedGradPlan] = useState<GradPlanRecord | null>(gradPlan);
   const [studentProfile, setStudentProfile] = useState(initialStudentProfile);
 
