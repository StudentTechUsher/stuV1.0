--- conflicted
+++ resolved
@@ -98,14 +98,7 @@
 
   return (
     <main style={{ maxWidth: 720, margin: "3rem auto", padding: "0 1rem" }}>
-<<<<<<< HEAD
-      <h1 style={{ fontSize: "2rem", marginBottom: 12 }}>Create your account</h1>
-      <p style={{ marginBottom: "2rem", color: "#666" }}>
-        Please complete your profile information below to get started.
-      </p>
-=======
       <h1 className="text-3xl mb-3 font-header">Create your account</h1>
->>>>>>> eb2ca51e
 
       <CreateAccountClient
         nextHref="/dashboard"
