import { NextRequest, NextResponse } from 'next/server';
import { createSupabaseServerComponentClient } from '@/lib/supabase/server';
import { createClient } from '@supabase/supabase-js';
import { uploadPdfToOpenAI, extractCoursesWithOpenAI } from '@/lib/openaiTranscript';
import { logError, logInfo } from '@/lib/logger';

export async function POST(request: NextRequest) {
  try {
    // 1. Authenticate user
    const supabase = await createSupabaseServerComponentClient();
    const { data: { user }, error: authError } = await supabase.auth.getUser();

    if (authError || !user) {
      return NextResponse.json(
        { error: 'Unauthorized' },
        { status: 401 }
      );
    }

    // 2. Parse multipart form data
    const formData = await request.formData();
    const file = formData.get('file') as File;

    if (!file) {
      return NextResponse.json(
        { error: 'No file provided' },
        { status: 400 }
      );
    }

    // 3. Validate file type
    if (file.type !== 'application/pdf') {
      return NextResponse.json(
        { error: 'Only PDF files are allowed' },
        { status: 400 }
      );
    }

    // 4. Validate file size (10MB max)
    const MAX_FILE_SIZE = 10 * 1024 * 1024; // 10MB
    if (file.size > MAX_FILE_SIZE) {
      return NextResponse.json(
        { error: 'File size must be less than 10MB' },
        { status: 400 }
      );
    }

    // 5. Generate unique storage path
    const timestamp = Date.now();
    const sanitizedFileName = file.name.replace(/[^a-zA-Z0-9.-]/g, '_');
    const storagePath = `${user.id}/${timestamp}_${sanitizedFileName}`;

    // 6. Upload to Supabase Storage
    const fileBuffer = await file.arrayBuffer();
    const { error: uploadError } = await supabase.storage
      .from('transcripts')
      .upload(storagePath, fileBuffer, {
        contentType: 'application/pdf',
        upsert: false,
      });

    if (uploadError) {
      logError('Storage upload failed', uploadError, {
        userId: user.id,
        action: 'storage_upload',
      });
      return NextResponse.json(
        { error: 'Failed to upload file' },
        { status: 500 }
      );
    }

    // 7. Create document record
    const { data: document, error: dbError } = await supabase
      .from('documents')
      .insert({
        user_id: user.id,
        type: 'transcript',
        storage_path: storagePath,
        status: 'uploaded',
      })
      .select()
      .single();

    if (dbError) {
      logError('Database insert failed', dbError, {
        userId: user.id,
        action: 'document_insert',
      });
      // Cleanup: delete uploaded file
      await supabase.storage.from('transcripts').remove([storagePath]);
      return NextResponse.json(
        { error: 'Failed to create document record' },
        { status: 500 }
      );
    }

    // 8. Parse transcript using Python parser (or fallback to OpenAI)
    let coursesCount = 0;
    const USE_PYTHON_PARSER = process.env.USE_PYTHON_PARSER !== 'false'; // Default to true

    try {
      // Update status to 'parsing'
      await supabase
        .from('documents')
        .update({ status: 'parsing' })
        .eq('id', document.id);

      if (USE_PYTHON_PARSER) {
        // Use Python FastAPI parser
        const parserUrl = process.env.TRANSCRIPT_PARSER_URL || 'http://localhost:8787';

        try {
          const parseResponse = await fetch(`${parserUrl}/parse`, {
            method: 'POST',
            headers: { 'Content-Type': 'application/json' },
            body: JSON.stringify({
              bucket: 'transcripts',
              path: storagePath,
              user_id: user.id,
            }),
          });

          if (!parseResponse.ok) {
            const errorText = await parseResponse.text();
            console.error('[Transcript Upload] Python parser error:', errorText);
            throw new Error(`Python parser failed: ${errorText}`);
          }

          const parseReport = await parseResponse.json();
          console.log('[Transcript Upload] Python parser report:', parseReport);

          coursesCount = parseReport.courses_upserted || 0;

          // Update document status to 'parsed'
          await supabase
            .from('documents')
            .update({ status: 'parsed' })
            .eq('id', document.id);

        } catch (pythonError) {
          console.error('[Transcript Upload] Python parser failed, falling back to OpenAI:', pythonError);
          // Fall through to OpenAI parsing
          throw pythonError;
        }
      } else {
        // Use OpenAI parser (original implementation)
        const admin = createClient(
          process.env.NEXT_PUBLIC_SUPABASE_URL!,
          process.env.SUPABASE_SERVICE_ROLE_KEY!,
          {
            auth: {
              autoRefreshToken: false,
              persistSession: false,
            },
          }
        );

<<<<<<< HEAD
        // Download PDF bytes from storage
        const { data: downloadData, error: downloadError } = await admin.storage
          .from('transcripts')
          .download(storagePath);

        if (downloadError || !downloadData) {
          throw new Error(`Failed to download PDF: ${downloadError?.message || 'No data'}`);
        }

        const pdfBytes = Buffer.from(await downloadData.arrayBuffer());

        // Upload PDF to OpenAI
        const fileId = await uploadPdfToOpenAI(pdfBytes, `${document.id}.pdf`);
        console.log('[Transcript Upload] OpenAI file_id:', fileId);

        // Extract courses using OpenAI
        const courses = await extractCoursesWithOpenAI(fileId);
        console.log('[Transcript Upload] Extracted', courses.length, 'courses');

        // Upsert courses into user_courses table
        for (const course of courses) {
          const { error: upsertError } = await admin.from('user_courses').upsert(
            {
              user_id: user.id,
              term: course.term ?? null,
              subject: course.subject,
              number: course.number,
              title: course.title ?? null,
              credits: course.credits ?? null,
              grade: course.grade ?? null,
              confidence: course.confidence ?? null,
              source_document: document.id,
            },
            { onConflict: 'user_id,subject,number,term' }
          );
          if (upsertError) {
            console.error('[Transcript Upload] Upsert error:', upsertError);
            throw upsertError;
          }
=======
      // Upload PDF to OpenAI
      const fileId = await uploadPdfToOpenAI(pdfBytes, `${document.id}.pdf`);
      // Do NOT log fileId - it creates linkage between user and OpenAI

      // Extract courses using OpenAI
      const courses = await extractCoursesWithOpenAI(fileId);
      logInfo('Transcript parsing completed', {
        userId: user.id,
        action: 'transcript_parse',
        count: courses.length,
      });

      // Upsert courses into user_courses table
      for (const course of courses) {
        const { error: upsertError } = await admin.from('user_courses').upsert(
          {
            user_id: user.id,
            term: course.term ?? null,
            subject: course.subject,
            number: course.number,
            title: course.title ?? null,
            credits: course.credits ?? null,
            grade: course.grade ?? null,
            confidence: course.confidence ?? null,
            source_document: document.id,
          },
          { onConflict: 'user_id,subject,number,term' }
        );
        if (upsertError) {
          // CRITICAL: Do NOT log upsertError details - may contain course data (subject, number, grade)
          logError('Course upsert failed', upsertError, {
            userId: user.id,
            action: 'course_upsert',
          });
          throw upsertError;
>>>>>>> 72ca6b72
        }

        // Update document status to 'parsed'
        await admin
          .from('documents')
          .update({ status: 'parsed' })
          .eq('id', document.id);

<<<<<<< HEAD
        coursesCount = courses.length;
      }
    } catch (parseError: any) {
=======
      coursesCount = courses.length;
    } catch (parseError: unknown) {
>>>>>>> 72ca6b72
      // Mark document as failed
      await supabase
        .from('documents')
        .update({ status: 'failed' })
        .eq('id', document.id);
      logError('Transcript parsing failed', parseError, {
        userId: user.id,
        action: 'transcript_parse_failure',
      });

      // Return failure status to client
      return NextResponse.json({
        documentId: document.id,
        status: 'failed',
        error: 'Failed to parse transcript',
      }, { status: 500 });
    }

    // 9. Return success response
    return NextResponse.json({
      documentId: document.id,
      status: 'parsed',
      count: coursesCount,
    });

  } catch (error) {
    logError('Transcript upload error', error, {
      action: 'transcript_upload',
    });
    return NextResponse.json(
      { error: 'Internal server error' },
      { status: 500 }
    );
  }
}<|MERGE_RESOLUTION|>--- conflicted
+++ resolved
@@ -128,7 +128,11 @@
           }
 
           const parseReport = await parseResponse.json();
-          console.log('[Transcript Upload] Python parser report:', parseReport);
+          logInfo('Python parser completed', {
+            userId: user.id,
+            action: 'transcript_parse_python',
+            count: parseReport.courses_upserted || 0,
+          });
 
           coursesCount = parseReport.courses_upserted || 0;
 
@@ -156,7 +160,6 @@
           }
         );
 
-<<<<<<< HEAD
         // Download PDF bytes from storage
         const { data: downloadData, error: downloadError } = await admin.storage
           .from('transcripts')
@@ -170,11 +173,15 @@
 
         // Upload PDF to OpenAI
         const fileId = await uploadPdfToOpenAI(pdfBytes, `${document.id}.pdf`);
-        console.log('[Transcript Upload] OpenAI file_id:', fileId);
+        // Do NOT log fileId - it creates linkage between user and OpenAI
 
         // Extract courses using OpenAI
         const courses = await extractCoursesWithOpenAI(fileId);
-        console.log('[Transcript Upload] Extracted', courses.length, 'courses');
+        logInfo('Transcript parsing completed', {
+          userId: user.id,
+          action: 'transcript_parse',
+          count: courses.length,
+        });
 
         // Upsert courses into user_courses table
         for (const course of courses) {
@@ -193,46 +200,13 @@
             { onConflict: 'user_id,subject,number,term' }
           );
           if (upsertError) {
-            console.error('[Transcript Upload] Upsert error:', upsertError);
+            // CRITICAL: Do NOT log upsertError details - may contain course data (subject, number, grade)
+            logError('Course upsert failed', upsertError, {
+              userId: user.id,
+              action: 'course_upsert',
+            });
             throw upsertError;
           }
-=======
-      // Upload PDF to OpenAI
-      const fileId = await uploadPdfToOpenAI(pdfBytes, `${document.id}.pdf`);
-      // Do NOT log fileId - it creates linkage between user and OpenAI
-
-      // Extract courses using OpenAI
-      const courses = await extractCoursesWithOpenAI(fileId);
-      logInfo('Transcript parsing completed', {
-        userId: user.id,
-        action: 'transcript_parse',
-        count: courses.length,
-      });
-
-      // Upsert courses into user_courses table
-      for (const course of courses) {
-        const { error: upsertError } = await admin.from('user_courses').upsert(
-          {
-            user_id: user.id,
-            term: course.term ?? null,
-            subject: course.subject,
-            number: course.number,
-            title: course.title ?? null,
-            credits: course.credits ?? null,
-            grade: course.grade ?? null,
-            confidence: course.confidence ?? null,
-            source_document: document.id,
-          },
-          { onConflict: 'user_id,subject,number,term' }
-        );
-        if (upsertError) {
-          // CRITICAL: Do NOT log upsertError details - may contain course data (subject, number, grade)
-          logError('Course upsert failed', upsertError, {
-            userId: user.id,
-            action: 'course_upsert',
-          });
-          throw upsertError;
->>>>>>> 72ca6b72
         }
 
         // Update document status to 'parsed'
@@ -241,14 +215,9 @@
           .update({ status: 'parsed' })
           .eq('id', document.id);
 
-<<<<<<< HEAD
         coursesCount = courses.length;
       }
-    } catch (parseError: any) {
-=======
-      coursesCount = courses.length;
     } catch (parseError: unknown) {
->>>>>>> 72ca6b72
       // Mark document as failed
       await supabase
         .from('documents')
