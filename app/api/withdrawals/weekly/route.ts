--- conflicted
+++ resolved
@@ -1,36 +1,5 @@
 import { NextRequest, NextResponse } from 'next/server';
-<<<<<<< HEAD
 import { seedAll, listAdvisorWeeklyWithdrawals, getAdvisors } from '@/lib/mocks/withdrawalSeed';
-=======
-import { listAdvisorWeeklyWithdrawals, seedAll } from '@/lib/mocks/withdrawalSeed';
->>>>>>> 2ebd2cd4
-
-/**
- * GET /api/withdrawals/weekly?advisorId=...&start=...&end=...
- * Fetches weekly withdrawals for an advisor within a date range (using mock data)
- * AUTHORIZATION: ADVISORS ONLY
- *
- * NOTE: Currently using mock data from withdrawalSeed.ts
- * TODO: Replace with actual database queries from withdrawalService.ts when DB is set up
- */
-export async function GET(request: NextRequest) {
-  try {
-    const { searchParams } = request.nextUrl;
-    const advisorId = searchParams.get('advisorId');
-    const start = searchParams.get('start');
-    const end = searchParams.get('end');
-
-    if (!advisorId || !start || !end) {
-      return NextResponse.json(
-        { error: 'Missing required params: advisorId, start, end' },
-        { status: 400 }
-      );
-    }
-
-    // Ensure mock data is seeded
-    seedAll();
-
-<<<<<<< HEAD
     // Check if advisor exists
     const advisors = getAdvisors();
     const advisor = advisors.find(a => a.id === advisorId);
@@ -47,16 +16,6 @@
     const byDepartment: Record<string, number> = {};
     const byMajor: Record<string, number> = {};
 
-=======
-    // Get withdrawal rows from mock data
-    const rows = listAdvisorWeeklyWithdrawals(advisorId, start, end);
-
-    // Calculate summary statistics
-    const byCollege: Record<string, number> = {};
-    const byDepartment: Record<string, number> = {};
-    const byMajor: Record<string, number> = {};
-
->>>>>>> 2ebd2cd4
     rows.forEach((row) => {
       const collegeId = row.student.collegeId || 'unknown';
       const departmentId = row.student.departmentId || 'unknown';
@@ -65,7 +24,6 @@
       byCollege[collegeId] = (byCollege[collegeId] || 0) + 1;
       byDepartment[departmentId] = (byDepartment[departmentId] || 0) + 1;
       byMajor[majorId] = (byMajor[majorId] || 0) + 1;
-<<<<<<< HEAD
     });
 
     const result = {
@@ -81,21 +39,6 @@
     return NextResponse.json(result);
   } catch (error) {
     console.error('Error fetching withdrawals:', error);
-=======
-    });
-
-    return NextResponse.json({
-      rows,
-      summary: {
-        total: rows.length,
-        byCollege,
-        byDepartment,
-        byMajor,
-      },
-    });
-  } catch (error) {
-    console.error('Error fetching weekly withdrawals:', error);
->>>>>>> 2ebd2cd4
     return NextResponse.json(
       { error: 'Internal server error' },
       { status: 500 }
