--- conflicted
+++ resolved
@@ -18,12 +18,9 @@
   plan_details: unknown;
   student_id: number;
   programs: Array<{ id: number; name: string }>;
-<<<<<<< HEAD
   est_grad_sem?: string;
   est_grad_date?: string;
-=======
   advisor_notes: string | null;
->>>>>>> c22240f1
 }
 
 interface Event {
