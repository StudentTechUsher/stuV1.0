'use client';

import * as React from 'react';
import { useRouter, useParams } from 'next/navigation';
import { Box, Typography, Button, CircularProgress, Snackbar, Alert, Paper } from '@mui/material';
import { Save, Cancel } from '@mui/icons-material';
import ArrowBackIcon from '@mui/icons-material/ArrowBack';
import { fetchGradPlanForEditing, submitGradPlanForApproval, decodeAccessIdServerAction } from '@/lib/services/server-actions';
import GraduationPlanner from '@/components/grad-planner/graduation-planner';
import { createSupabaseBrowserClient } from '@/lib/supabase/client';

interface GradPlanDetails {
  id: string;
  student_first_name: string;
  student_last_name: string;
  created_at: string;
  plan_details: unknown;
  student_id: number;
  programs: Array<{ id: number; name: string }>;
}

interface Term {
  term: string;
  notes?: string;
  courses?: Array<{
    code: string;
    title: string;
    credits: number;
    fulfills?: string[];
  }>;
  credits_planned?: number;
}

type Role = "student" | "advisor" | "admin";

const ROLE_MAP: Record<string, Role> = {
  1: "admin",
  2: "advisor", 
  3: "student",
};

export default function EditGradPlanPage() {
  const router = useRouter();
  const params = useParams();
  const [gradPlan, setGradPlan] = React.useState<GradPlanDetails | null>(null);
  const [loading, setLoading] = React.useState(true);
  const [error, setError] = React.useState<string | null>(null);
  const [currentPlanData, setCurrentPlanData] = React.useState<Term[] | null>(null);
  const [isSubmitting, setIsSubmitting] = React.useState(false);
  const [isCheckingAccess, setIsCheckingAccess] = React.useState(true);
  const [userRole, setUserRole] = React.useState<Role | null>(null);
  
  const isEditMode = true; // Always in edit mode for this page
  const [snackbar, setSnackbar] = React.useState<{
    open: boolean;
    message: string;
    severity: 'success' | 'error' | 'warning' | 'info';
  }>({
    open: false,
    message: '',
    severity: 'info'
  });

  const supabase = createSupabaseBrowserClient();

  const showSnackbar = (message: string, severity: 'success' | 'error' | 'warning' | 'info') => {
    setSnackbar({ open: true, message, severity });
  };

  const handleCloseSnackbar = () => {
    setSnackbar(prev => ({ ...prev, open: false }));
  };

  const handlePlanUpdate = (updatedPlan: Term[]) => {
    setCurrentPlanData(updatedPlan);
  };

  // Check if user has access to this graduation plan
  React.useEffect(() => {
    async function checkUserAccess() {
      try {
        // Get the current user session
        const { data: { session }, error: sessionError } = await supabase.auth.getSession();
        
        if (sessionError || !session?.user) {
          console.error('Error getting session:', sessionError);
          router.push('/home');
          return;
        }

        // Fetch the user's profile to get their role_id
        const { data: profile, error: profileError } = await supabase
          .from("profiles")
          .select("role_id")
          .eq("id", session.user.id)
          .maybeSingle();

        if (profileError) {
          console.error('Error fetching user profile:', profileError);
          router.push('/home');
          return;
        }

        // Get user role
        const role: Role = ROLE_MAP[profile?.role_id ?? "3"];
        setUserRole(role);

        // Decode the access ID to get the grad plan ID
        const accessId = params.accessId as string;
        const decodeResult = await decodeAccessIdServerAction(accessId);

        if (!decodeResult.success || !decodeResult.gradPlanId) {
          throw new Error(decodeResult.error || 'Invalid or expired access link');
        }

        // Fetch the detailed grad plan data using gradPlanId
        const planData = await fetchGradPlanForEditing(decodeResult.gradPlanId);
        
        if (!planData) {
          throw new Error('Graduation plan not found');
        }

        // For students, verify they own this plan
        if (role === "student") {
          const { data: studentData, error: studentError } = await supabase
            .from('student')
            .select('id')
            .eq('profile_id', session.user.id)
            .single();

          if (studentError || !studentData || studentData.id !== planData.student_id) {
            console.error('Access denied: Student does not own this plan');
            router.push('/dashboard/grad-plan');
            return;
          }
        }

        setGradPlan(planData);
        setIsCheckingAccess(false);

      } catch (e: unknown) {
        if (e instanceof Error) {
          setError(e.message);
        } else {
          setError('Failed to load graduation plan');
        }
        setIsCheckingAccess(false);
      } finally {
        setLoading(false);
      }
    }

    checkUserAccess();
  }, [params.accessId, router, supabase]);

  const handleBack = () => {
    if (userRole === "advisor") {
      router.push('/dashboard/approve-grad-plans');
    } else {
      router.push('/dashboard/grad-plan');
    }
  };

  const handleSaveChanges = async () => {
    if (!gradPlan || !currentPlanData) return;

    setIsSubmitting(true);

    try {
      // For students, submit for approval with program IDs
      // For now, we'll extract program IDs from the existing plan
      const programIds = gradPlan.programs.map(p => p.id);
      
      // Get current user session to get profile_id
      const { data: { session } } = await supabase.auth.getSession();
      if (!session?.user) {
        throw new Error('User session not found');
      }

      const result = await submitGradPlanForApproval(session.user.id, currentPlanData, programIds);

      if (result.success) {
        showSnackbar('Changes submitted for approval successfully!', 'success');
        // Optionally redirect back after a delay
        setTimeout(() => handleBack(), 2000);
      } else {
        showSnackbar(`Failed to submit changes: ${result.message}`, 'error');
      }
    } catch (error) {
      console.error('Error saving graduation plan:', error);
      showSnackbar('An unexpected error occurred while saving.', 'error');
    } finally {
      setIsSubmitting(false);
    }
  };

  if (isCheckingAccess || loading) {
    return (
      <Box sx={{ p: 3 }}>
        <Box sx={{ display: 'flex', alignItems: 'center', gap: 1 }}>
          <CircularProgress size={20} />
          <Typography variant="body2" color="text.secondary">
            {isCheckingAccess ? 'Checking access permissions...' : 'Loading graduation plan...'}
          </Typography>
        </Box>
      </Box>
    );
  }

  if (error) {
    return (
      <Box sx={{ p: 3 }}>
        <Button
          startIcon={<ArrowBackIcon />}
          onClick={handleBack}
          sx={{ mb: 2 }}
        >
          Back
        </Button>
        <Alert severity="error">
          {error}
        </Alert>
      </Box>
    );
  }

  if (!gradPlan) {
    return (
      <Box sx={{ p: 3 }}>
        <Button
          startIcon={<ArrowBackIcon />}
          onClick={handleBack}
          sx={{ mb: 2 }}
        >
          Back
        </Button>
        <Alert severity="warning">
          Graduation plan not found
        </Alert>
      </Box>
    );
  }

  const studentName = `${gradPlan.student_first_name} ${gradPlan.student_last_name}`;
  const isStudent = userRole === "student";

  return (
    <Box sx={{ p: 3, maxWidth: '1200px', mx: 'auto' }}>
      {/* Header with back button */}
      <Box sx={{ mb: 4 }}>
        <Button
          startIcon={<ArrowBackIcon />}
          onClick={handleBack}
          sx={{
            mb: 2,
            fontFamily: '"Inter", sans-serif',
            fontWeight: 600,
            color: 'var(--primary)',
            '&:hover': {
              backgroundColor: 'var(--primary-15)'
            }
          }}
        >
          Back to {isStudent ? 'My Plans' : 'Approval List'}
        </Button>
        
        <Box sx={{ display: 'flex', justifyContent: 'space-between', alignItems: 'center', mb: 1 }}>
<<<<<<< HEAD
          <Typography variant="h4" sx={{ fontWeight: 'bold', color: '#333' }}>
            {isStudent ? 'Graduation Plan' : `Graduation Plan for ${studentName}`}
=======
          <Typography variant="h4" sx={{
            fontFamily: '"Red Hat Display", sans-serif',
            fontWeight: 800,
            color: 'black',
            fontSize: '2rem'
          }}>
            {isStudent ? 'Graduation Plan' : `${studentName}'s Graduation Plan`}
>>>>>>> 42c2d272
          </Typography>
          
          {isStudent && (
            <Box sx={{ display: 'flex', gap: 2 }}>
              <Button
                variant="contained"
                startIcon={<Save />}
                onClick={handleSaveChanges}
                disabled={isSubmitting || !currentPlanData}
                sx={{
                  px: 3,
                  backgroundColor: 'var(--primary)',
                  color: 'white',
                  fontWeight: 600,
                  fontFamily: '"Inter", sans-serif',
                  '&:hover': {
                    backgroundColor: 'var(--hover-green)',
                    transform: 'translateY(-1px)',
                    boxShadow: '0 4px 8px rgba(18, 249, 135, 0.3)'
                  },
                  '&:disabled': {
                    backgroundColor: 'var(--muted)',
                    color: 'var(--muted-foreground)'
                  },
                  transition: 'all 0.2s ease-in-out'
                }}
              >
                {isSubmitting ? 'Submitting...' : 'Submit for Approval'}
              </Button>
              <Button
                variant="outlined"
                startIcon={<Cancel />}
                onClick={handleBack}
                disabled={isSubmitting}
                sx={{
                  px: 3,
                  borderColor: 'var(--action-cancel)',
                  color: 'var(--action-cancel)',
                  fontWeight: 600,
                  fontFamily: '"Inter", sans-serif',
                  '&:hover': {
                    borderColor: 'var(--action-cancel-hover)',
                    backgroundColor: 'rgba(244, 67, 54, 0.08)',
                    transform: 'translateY(-1px)',
                    boxShadow: '0 2px 4px rgba(244, 67, 54, 0.2)'
                  },
                  '&:disabled': {
                    borderColor: 'var(--muted)',
                    color: 'var(--muted-foreground)'
                  },
                  transition: 'all 0.2s ease-in-out'
                }}
              >
                Cancel Edits
              </Button>
            </Box>
          )}
        </Box>
        
        <Typography variant="body2" color="text.secondary">
          Created: {new Date(gradPlan.created_at).toLocaleDateString('en-US', {
            year: 'numeric',
            month: 'long',
            day: 'numeric',
            hour: '2-digit',
            minute: '2-digit'
          })}
        </Typography>

        {gradPlan.programs.length > 0 && (
          <Box sx={{ mt: 2 }}>
            <Typography variant="body2" color="text.secondary" sx={{ mb: 1 }}>
              Programs:
            </Typography>
            <Box sx={{ display: 'flex', gap: 1, flexWrap: 'wrap' }}>
              {gradPlan.programs.map((program) => (
                <Box
                  key={program.id}
                  sx={{
                    px: 2,
                    py: 0.5,
                    backgroundColor: 'var(--primary-15)',
                    borderRadius: 2,
                    border: '1px solid var(--primary)'
                  }}
                >
                  <Typography variant="caption" sx={{ color: 'var(--primary)', fontFamily: '"Inter", sans-serif', fontWeight: 600 }}>
                    {program.name}
                  </Typography>
                </Box>
              ))}
            </Box>
          </Box>
        )}
      </Box>

      {/* Plan Details */}
      <Paper elevation={0} sx={{ p: 4, mb: 4, backgroundColor: 'var(--card)', borderRadius: 3, border: '1px solid var(--border)' }}>
        {(() => {
          // Normalize various possible stored shapes of plan_details
          let raw: any = gradPlan.plan_details;
          // If stored as raw JSON string (legacy), parse it
            if (typeof raw === 'string') {
            try { raw = JSON.parse(raw); } catch {/* leave raw as-is */}
          }
          // Unwrap if root contains known keys
          if (raw && typeof raw === 'object') {
            if (Array.isArray(raw.plan)) raw = { plan: raw.plan }; // keep consistent shape for component
            else if (Array.isArray(raw.semesters)) raw = { plan: raw.semesters };
            else if (Array.isArray(raw.terms)) raw = { plan: raw.terms };
            else if (Array.isArray(raw.plan_details?.plan)) raw = { plan: raw.plan_details.plan };
          }
          return (
            <GraduationPlanner
              plan={raw as Record<string, unknown>}
              isEditMode={isEditMode}
              onPlanUpdate={handlePlanUpdate}
            />
          );
        })()}
      </Paper>

      {/* Info Alert for Students */}
      {isStudent && (
        <Alert severity="info" sx={{ mb: 2 }}>
          You are editing your graduation plan. Click courses to move them between terms, then click &quot;Submit for Approval&quot; to save your changes.
        </Alert>
      )}

      {/* Snackbar for notifications */}
      <Snackbar
        open={snackbar.open}
        autoHideDuration={6000}
        onClose={handleCloseSnackbar}
        anchorOrigin={{ vertical: 'bottom', horizontal: 'center' }}
      >
        <Alert
          onClose={handleCloseSnackbar}
          severity={snackbar.severity}
          sx={{ width: '100%' }}
        >
          {snackbar.message}
        </Alert>
      </Snackbar>
    </Box>
  );
}<|MERGE_RESOLUTION|>--- conflicted
+++ resolved
@@ -265,10 +265,6 @@
         </Button>
         
         <Box sx={{ display: 'flex', justifyContent: 'space-between', alignItems: 'center', mb: 1 }}>
-<<<<<<< HEAD
-          <Typography variant="h4" sx={{ fontWeight: 'bold', color: '#333' }}>
-            {isStudent ? 'Graduation Plan' : `Graduation Plan for ${studentName}`}
-=======
           <Typography variant="h4" sx={{
             fontFamily: '"Red Hat Display", sans-serif',
             fontWeight: 800,
@@ -276,7 +272,6 @@
             fontSize: '2rem'
           }}>
             {isStudent ? 'Graduation Plan' : `${studentName}'s Graduation Plan`}
->>>>>>> 42c2d272
           </Typography>
           
           {isStudent && (
