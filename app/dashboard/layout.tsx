--- conflicted
+++ resolved
@@ -126,11 +126,8 @@
     case "admin":
       return [
         { href: "/dashboard",                       segment: null,                    label: "Overview",               icon: "dashboard" },
-<<<<<<< HEAD
         { href: "/dashboard/admin/forecast",        segment: "admin",                 label: "Forecasting",            icon: "forecast" },
-=======
   { href: "/dashboard/inbox",                 segment: "inbox",                 label: "Inbox",                  icon: "inbox", badgeCount: inboxBadge },
->>>>>>> c22240f1
         { href: "/dashboard/users",                 segment: "users",                 label: "Maintain Users",         icon: "users" },
         { href: "/dashboard/maintain-programs",     segment: "maintain programs",     label: "Maintain Programs",      icon: "programs" },
         { href: "/dashboard/manage-advisors",       segment: "manage-advisors",       label: "Manage Advisors",        icon: "advisors" },
