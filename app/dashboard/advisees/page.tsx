--- conflicted
+++ resolved
@@ -7,24 +7,20 @@
   const rows = await getStudentsWithProgramsServer();
 
   return (
-<<<<<<< HEAD
-    <div className="space-y-6 px-4 pb-8">
-      <div>
-        <h1 className="text-2xl font-semibold tracking-tight">My Advisees</h1>
-      </div>
+    <div style={{ padding: '16px' }}>
+      <h1
+        style={{
+          fontFamily: '"Red Hat Display", sans-serif',
+          fontWeight: 800,
+          color: 'black',
+          fontSize: '2rem',
+          margin: 0,
+          marginBottom: '24px',
+        }}
+      >
+        My Advisees
+      </h1>
       <AdvisorStudentsTable rows={rows} />
-=======
-    <div style={{ padding: '16px' }}>
-      <h1 style={{
-        fontFamily: '"Red Hat Display", sans-serif',
-        fontWeight: 800,
-        color: 'black',
-        fontSize: '2rem',
-        margin: 0,
-        marginBottom: '24px'
-      }}>Advisees</h1>
-      <p>This is a placeholder for the Advisees page content.</p>
->>>>>>> 42c2d272
     </div>
   );
 }