--- conflicted
+++ resolved
@@ -309,27 +309,6 @@
 		);
 	};
 
-<<<<<<< HEAD
-	// Fixed variant mapping (GE = red, Program = blue, Electives = green)
-	// Using existing variant keys: error (red), default (blue), success (green)
-	// Calculate progress based on actual credits completed
-	const progressMeta = useMemo(() => {
-		const genTotal = totalCredits('general');
-		const progTotal = totalCredits('program');
-		const electTotal = totalCredits('electives');
-
-		// Assume standard requirements: GE=40, Program=60, Electives=20
-		const genPct = Math.min(100, Math.round((genTotal / 40) * 100));
-		const progPct = Math.min(100, Math.round((progTotal / 60) * 100));
-		const electPct = Math.min(100, Math.round((electTotal / 20) * 100));
-
-		return [
-			{ variant: 'error' as const, value: genPct },    // General Education
-			{ variant: 'default' as const, value: progPct },  // Program Requirements
-			{ variant: 'success' as const, value: electPct }, // Electives
-		];
-	}, [data]);
-=======
 	// Color scheme matching graduation-planner and academic-progress-card:
 	// General Education = blue (#2196f3) - default variant
 	// Program (Major) = primary green (var(--primary)) - success variant
@@ -343,7 +322,6 @@
 		{ variant: 'purple' as const, value: Math.floor(10 + Math.random() * 86) },   // Religion (purple #5E35B1)
 		{ variant: 'violet' as const, value: Math.floor(10 + Math.random() * 86) },   // Electives (violet #9C27B0)
 	]), []);
->>>>>>> 5a0a5705
 
 	const renderColumn = (col: keyof ColumnState, title: string, description: string, idx: number) => (
 		<Paper elevation={2} sx={{ p: 2, display: 'flex', flexDirection: 'column', height: '100%' }}>
