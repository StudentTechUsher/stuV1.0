import { redirect } from 'next/navigation';
import { createSupabaseServerComponentClient } from '@/lib/supabase/server';
import { fetchPendingGradPlans } from '@/lib/services/server-actions';
import PlansToApproveTable from '@/components/approve-grad-plans/plans-to-approve-table';
import { CheckCircle2 } from 'lucide-react';

export const dynamic = 'force-dynamic';

type Role = "student" | "advisor" | "admin";

const ROLE_MAP: Record<string, Role> = {
  1: "admin",
  2: "advisor",
  3: "student",
};

export default async function ApproveGradPlansPage() {
  const supabase = await createSupabaseServerComponentClient();

<<<<<<< HEAD
  // Get the current user session
  const { data: { session }, error: sessionError } = await supabase.auth.getSession();
=======
        // Check if user is an advisor (role_id = 2)
        const role: Role = ROLE_MAP[profile?.role_id ?? "3"];
        
        if (role !== "advisor") {
          router.push('/home');
          return;
        }
>>>>>>> 5cf4c74c

  if (sessionError || !session?.user) {
    redirect('/home');
  }

  // Fetch the user's profile to get their role_id
  const { data: profile, error: profileError } = await supabase
    .from("profiles")
    .select("role_id")
    .eq("id", session.user.id)
    .maybeSingle();

  if (profileError) {
    console.error('Error fetching user profile:', profileError);
    redirect('/home');
  }

  // Check if user is an advisor (role_id = 2)
  const role: Role = ROLE_MAP[profile?.role_id ?? "3"];

  if (role !== "advisor") {
    console.log('Access denied: User is not an advisor');
    redirect('/home');
  }

  // Fetch pending graduation plans
  const plans = await fetchPendingGradPlans();

  return (
    <main className="p-4 sm:p-6 space-y-6">
      {/* Modern Page Header */}
      <div className="flex flex-col gap-3 sm:flex-row sm:items-start sm:justify-between">
        <div>
          <h1 className="font-header-bold text-3xl sm:text-4xl font-bold text-[#0A0A0A]">
            Approve Graduation Plans
          </h1>
          <p className="font-body text-sm text-[var(--muted-foreground)] mt-2">
            Review and approve graduation plans submitted by students
          </p>
        </div>

        {/* Stats Badge */}
        <div className="inline-flex items-center gap-2 rounded-xl bg-[var(--primary)] px-4 py-2.5 shadow-sm">
          <CheckCircle2 size={20} className="text-[#0A0A0A]" />
          <span className="font-body-semi text-sm text-[#0A0A0A]">
            <span className="font-bold">{plans.length}</span> {plans.length === 1 ? 'Plan' : 'Plans'} Pending
          </span>
        </div>
      </div>

      {/* Plans Table */}
      <PlansToApproveTable plans={plans} />
    </main>
  );
}<|MERGE_RESOLUTION|>--- conflicted
+++ resolved
@@ -17,10 +17,8 @@
 export default async function ApproveGradPlansPage() {
   const supabase = await createSupabaseServerComponentClient();
 
-<<<<<<< HEAD
   // Get the current user session
   const { data: { session }, error: sessionError } = await supabase.auth.getSession();
-=======
         // Check if user is an advisor (role_id = 2)
         const role: Role = ROLE_MAP[profile?.role_id ?? "3"];
         
@@ -28,7 +26,6 @@
           router.push('/home');
           return;
         }
->>>>>>> 5cf4c74c
 
   if (sessionError || !session?.user) {
     redirect('/home');
