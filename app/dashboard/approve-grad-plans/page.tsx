<<<<<<< HEAD
import { redirect } from 'next/navigation';
import { createSupabaseServerComponentClient } from '@/lib/supabase/server';
import { fetchPendingGradPlans } from '@/lib/services/server-actions';
=======
'use client';

import * as React from 'react';
import { useRouter } from 'next/navigation';
import { StuLoader } from '@/components/ui/StuLoader';
>>>>>>> 2ebd2cd4
import PlansToApproveTable from '@/components/approve-grad-plans/plans-to-approve-table';
import { CheckCircle2 } from 'lucide-react';

export const dynamic = 'force-dynamic';

type Role = "student" | "advisor" | "admin";

const ROLE_MAP: Record<string, Role> = {
  1: "admin",
  2: "advisor",
  3: "student",
};

export default async function ApproveGradPlansPage() {
  const supabase = await createSupabaseServerComponentClient();

<<<<<<< HEAD
  // Get the current user session
  const { data: { session }, error: sessionError } = await supabase.auth.getSession();
=======
        // Check if user is an advisor (role_id = 2)
        const role: Role = ROLE_MAP[profile?.role_id ?? "3"];
        
        if (role !== "advisor") {
          router.push('/home');
          return;
        }
>>>>>>> 2ebd2cd4

  if (sessionError || !session?.user) {
    redirect('/home');
  }

  // Fetch the user's profile to get their role_id
  const { data: profile, error: profileError } = await supabase
    .from("profiles")
    .select("role_id")
    .eq("id", session.user.id)
    .maybeSingle();

  if (profileError) {
    console.error('Error fetching user profile:', profileError);
    redirect('/home');
  }

  // Check if user is an advisor (role_id = 2)
  const role: Role = ROLE_MAP[profile?.role_id ?? "3"];

  if (role !== "advisor") {
    console.log('Access denied: User is not an advisor');
    redirect('/home');
  }

  // Fetch pending graduation plans
  const plans = await fetchPendingGradPlans();

<<<<<<< HEAD
  return (
    <main className="p-4 sm:p-6 space-y-6">
      {/* Modern Page Header */}
      <div className="flex flex-col gap-3 sm:flex-row sm:items-start sm:justify-between">
        <div>
          <h1 className="font-header-bold text-3xl sm:text-4xl font-bold text-[#0A0A0A]">
            Approve Graduation Plans
          </h1>
          <p className="font-body text-sm text-[var(--muted-foreground)] mt-2">
            Review and approve graduation plans submitted by students
          </p>
        </div>

        {/* Stats Badge */}
        <div className="inline-flex items-center gap-2 rounded-xl bg-[var(--primary)] px-4 py-2.5 shadow-sm">
          <CheckCircle2 size={20} className="text-[#0A0A0A]" />
          <span className="font-body-semi text-sm text-[#0A0A0A]">
            <span className="font-bold">{plans.length}</span> {plans.length === 1 ? 'Plan' : 'Plans'} Pending
          </span>
        </div>
      </div>

      {/* Plans Table */}
      <PlansToApproveTable plans={plans} />
    </main>
=======
  const handleRowClick = async (plan: PendingGradPlan) => {
    try {
      const accessId = await issueGradPlanAccessId(plan.id);
      router.push(`/dashboard/approve-grad-plans/${accessId}`);
    } catch (error) {
      console.error('Error navigating to grad plan:', error);
      setError('Failed to open graduation plan');
    }
  };

  const renderContent = () => {
    if (isCheckingRole || loading) {
      return (
        <div className="flex items-center justify-center rounded-2xl border border-[color-mix(in_srgb,var(--muted-foreground)_10%,transparent)] bg-[var(--card)] p-12 shadow-sm">
          <StuLoader
            variant="card"
            text={isCheckingRole ? 'Checking permissions...' : 'Loading pending graduation plans...'}
          />
        </div>
      );
    }

    if (error) {
      return (
        <div className="rounded-2xl border-2 border-red-200 bg-red-50 p-6 shadow-sm">
          <div className="flex items-start gap-3">
            <div className="flex-shrink-0">
              <svg className="h-6 w-6 text-red-600" fill="none" viewBox="0 0 24 24" stroke="currentColor">
                <path strokeLinecap="round" strokeLinejoin="round" strokeWidth={2} d="M12 8v4m0 4h.01M21 12a9 9 0 11-18 0 9 9 0 0118 0z" />
              </svg>
            </div>
            <div>
              <h3 className="text-base font-bold text-red-900">Error</h3>
              <p className="mt-1 text-sm text-red-800">{error}</p>
            </div>
          </div>
        </div>
      );
    }

    return <PlansToApproveTable plans={plans} onRowClick={handleRowClick} />;
  };

  return (
    <div className="min-h-screen bg-gradient-to-br from-[color-mix(in_srgb,var(--muted)_20%,transparent)] to-transparent">
      <div className="max-w-7xl mx-auto space-y-6 p-4 sm:p-6">
        {/* Modern page header */}
        <div className="space-y-2">
          <h1 className="font-[family-name:var(--font-header)] font-extrabold text-4xl text-[var(--foreground)] tracking-tight">
            Approve Graduation Plans
          </h1>
          <p className="text-base text-[var(--muted-foreground)] leading-relaxed">
            Review and approve graduation plans submitted by students.
          </p>
        </div>

        {renderContent()}
      </div>
    </div>
>>>>>>> 2ebd2cd4
  );
}<|MERGE_RESOLUTION|>--- conflicted
+++ resolved
@@ -1,14 +1,11 @@
-<<<<<<< HEAD
 import { redirect } from 'next/navigation';
 import { createSupabaseServerComponentClient } from '@/lib/supabase/server';
 import { fetchPendingGradPlans } from '@/lib/services/server-actions';
-=======
 'use client';
 
 import * as React from 'react';
 import { useRouter } from 'next/navigation';
 import { StuLoader } from '@/components/ui/StuLoader';
->>>>>>> 2ebd2cd4
 import PlansToApproveTable from '@/components/approve-grad-plans/plans-to-approve-table';
 import { CheckCircle2 } from 'lucide-react';
 
@@ -25,10 +22,8 @@
 export default async function ApproveGradPlansPage() {
   const supabase = await createSupabaseServerComponentClient();
 
-<<<<<<< HEAD
   // Get the current user session
   const { data: { session }, error: sessionError } = await supabase.auth.getSession();
-=======
         // Check if user is an advisor (role_id = 2)
         const role: Role = ROLE_MAP[profile?.role_id ?? "3"];
         
@@ -36,7 +31,6 @@
           router.push('/home');
           return;
         }
->>>>>>> 2ebd2cd4
 
   if (sessionError || !session?.user) {
     redirect('/home');
@@ -65,7 +59,6 @@
   // Fetch pending graduation plans
   const plans = await fetchPendingGradPlans();
 
-<<<<<<< HEAD
   return (
     <main className="p-4 sm:p-6 space-y-6">
       {/* Modern Page Header */}
@@ -91,7 +84,6 @@
       {/* Plans Table */}
       <PlansToApproveTable plans={plans} />
     </main>
-=======
   const handleRowClick = async (plan: PendingGradPlan) => {
     try {
       const accessId = await issueGradPlanAccessId(plan.id);
@@ -151,6 +143,5 @@
         {renderContent()}
       </div>
     </div>
->>>>>>> 2ebd2cd4
   );
 }