/**
 * Modern Reports Page
 * - Tabbed interface with Weekly Withdrawals as default
 * - Clean, minimal design matching dashboard aesthetic
 * - advisorId hardcoded to 'adv_001' for PoC
 */

'use client';

import React, { useState } from 'react';
import ReportsWithdrawalsPanel from '@/components/withdrawals/ReportsWithdrawalsPanel';
import { getCurrentWeek } from '@/utils/date';
import { BarChart3, TrendingUp, AlertCircle } from 'lucide-react';

type Tab = 'overview' | 'demand' | 'withdrawals';

export default function ReportsPage() {
  const [activeTab, setActiveTab] = useState<Tab>('withdrawals');

  return (
    <main className="p-4 sm:p-6 space-y-6">
<<<<<<< HEAD
      {/* Modern Page Header */}
      <div className="flex flex-col gap-3 sm:flex-row sm:items-start sm:justify-between">
        <div>
          <h1 className="font-header-bold text-3xl sm:text-4xl font-bold text-[#0A0A0A]">
            Reports
          </h1>
          <p className="font-body text-sm text-[var(--muted-foreground)] mt-2">
            View and analyze institutional reports and student data
          </p>
        </div>

        {/* Optional action buttons can go here */}
      </div>

      {/* Modern Tabs - Segmented control style */}
      <div className="inline-flex items-center rounded-xl bg-[var(--muted)] p-1 shadow-sm">
        <button
          onClick={() => setActiveTab('overview')}
          className={`inline-flex items-center gap-2 rounded-lg px-4 py-2.5 font-body-semi text-sm transition-all duration-200 focus:outline-none focus:ring-2 focus:ring-[var(--primary)] focus:ring-offset-2 ${
            activeTab === 'overview'
              ? 'bg-white text-[var(--foreground)] shadow-sm'
              : 'text-[var(--muted-foreground)] hover:text-[var(--foreground)]'
          }`}
          aria-current={activeTab === 'overview' ? 'page' : undefined}
        >
          <BarChart3 size={16} />
          <span>Overview</span>
        </button>
        <button
          onClick={() => setActiveTab('demand')}
          className={`inline-flex items-center gap-2 rounded-lg px-4 py-2.5 font-body-semi text-sm transition-all duration-200 focus:outline-none focus:ring-2 focus:ring-[var(--primary)] focus:ring-offset-2 ${
            activeTab === 'demand'
              ? 'bg-white text-[var(--foreground)] shadow-sm'
              : 'text-[var(--muted-foreground)] hover:text-[var(--foreground)]'
          }`}
          aria-current={activeTab === 'demand' ? 'page' : undefined}
        >
          <TrendingUp size={16} />
          <span>Demand</span>
        </button>
        <button
          onClick={() => setActiveTab('withdrawals')}
          className={`inline-flex items-center gap-2 rounded-lg px-4 py-2.5 font-body-semi text-sm transition-all duration-200 focus:outline-none focus:ring-2 focus:ring-[var(--primary)] focus:ring-offset-2 ${
            activeTab === 'withdrawals'
              ? 'bg-white text-[var(--foreground)] shadow-sm'
              : 'text-[var(--muted-foreground)] hover:text-[var(--foreground)]'
          }`}
          aria-current={activeTab === 'withdrawals' ? 'page' : undefined}
        >
          <AlertCircle size={16} />
          <span>Weekly Withdrawals</span>
        </button>
=======
      {/* Modern Page Header - matches advisor dashboard style */}
      <div className="flex flex-col gap-3 sm:flex-row sm:items-center sm:justify-between">
        <div>
          <h1 className="font-header text-3xl font-bold text-[var(--foreground)]">
            Reports
          </h1>
          <p className="font-body mt-1.5 text-sm text-[var(--muted-foreground)]">
            View and analyze institutional reports
          </p>
        </div>
      </div>

      {/* Modern Tab Navigation - cleaner design with subtle styling */}
      <div className="border-b border-[color-mix(in_srgb,var(--muted-foreground)_12%,transparent)]">
        <nav className="flex gap-1" aria-label="Report tabs">
          <button
            onClick={() => setActiveTab('overview')}
            className={`px-4 py-2.5 font-body-semi text-sm border-b-2 transition-all duration-200 focus:outline-none focus:ring-2 focus:ring-[var(--ring)] focus:ring-offset-2 rounded-t-lg ${
              activeTab === 'overview'
                ? 'border-[var(--primary)] text-[var(--primary)] bg-[color-mix(in_srgb,var(--primary)_6%,transparent)]'
                : 'border-transparent text-[var(--muted-foreground)] hover:text-[var(--foreground)] hover:bg-[var(--muted)]'
            }`}
            aria-current={activeTab === 'overview' ? 'page' : undefined}
          >
            Overview
          </button>
          <button
            onClick={() => setActiveTab('demand')}
            className={`px-4 py-2.5 font-body-semi text-sm border-b-2 transition-all duration-200 focus:outline-none focus:ring-2 focus:ring-[var(--ring)] focus:ring-offset-2 rounded-t-lg ${
              activeTab === 'demand'
                ? 'border-[var(--primary)] text-[var(--primary)] bg-[color-mix(in_srgb,var(--primary)_6%,transparent)]'
                : 'border-transparent text-[var(--muted-foreground)] hover:text-[var(--foreground)] hover:bg-[var(--muted)]'
            }`}
            aria-current={activeTab === 'demand' ? 'page' : undefined}
          >
            Demand
          </button>
          <button
            onClick={() => setActiveTab('withdrawals')}
            className={`px-4 py-2.5 font-body-semi text-sm border-b-2 transition-all duration-200 focus:outline-none focus:ring-2 focus:ring-[var(--ring)] focus:ring-offset-2 rounded-t-lg ${
              activeTab === 'withdrawals'
                ? 'border-[var(--primary)] text-[var(--primary)] bg-[color-mix(in_srgb,var(--primary)_6%,transparent)]'
                : 'border-transparent text-[var(--muted-foreground)] hover:text-[var(--foreground)] hover:bg-[var(--muted)]'
            }`}
            aria-current={activeTab === 'withdrawals' ? 'page' : undefined}
          >
            Weekly Withdrawals
          </button>
        </nav>
>>>>>>> 2ebd2cd4
      </div>

      {/* Tab Content */}
      {activeTab === 'withdrawals' ? (
        <ReportsWithdrawalsPanel
          advisorId="adv_001"
          defaultRange={getCurrentWeek()}
        />
      ) : (
<<<<<<< HEAD
        <div className="rounded-2xl border-2 border-dashed border-[var(--border)] bg-[var(--card)] p-12 text-center">
          <div className="mx-auto max-w-md space-y-3">
            {activeTab === 'overview' ? (
              <>
                <BarChart3 size={48} className="mx-auto text-[var(--muted-foreground)]" />
                <h3 className="font-header-bold text-lg text-[var(--foreground)]">
                  Overview Report
                </h3>
                <p className="font-body text-sm text-[var(--muted-foreground)] leading-relaxed">
                  Comprehensive institutional overview coming soon. This will include enrollment trends, graduation rates, and key performance indicators.
                </p>
              </>
            ) : (
              <>
                <TrendingUp size={48} className="mx-auto text-[var(--muted-foreground)]" />
                <h3 className="font-header-bold text-lg text-[var(--foreground)]">
                  Demand Report
                </h3>
                <p className="font-body text-sm text-[var(--muted-foreground)] leading-relaxed">
                  Course demand analytics coming soon. This will help identify high-demand courses and optimize scheduling.
                </p>
              </>
            )}
=======
        <div className="flex min-h-[400px] items-center justify-center rounded-2xl border border-[color-mix(in_srgb,var(--muted-foreground)_10%,transparent)] bg-[var(--card)] p-12 shadow-sm">
          <div className="text-center">
            <div className="mx-auto mb-4 flex h-16 w-16 items-center justify-center rounded-full bg-[color-mix(in_srgb,var(--muted-foreground)_8%,transparent)]">
              <svg className="h-8 w-8 text-[var(--muted-foreground)]" fill="none" viewBox="0 0 24 24" stroke="currentColor" strokeWidth={2}>
                <path strokeLinecap="round" strokeLinejoin="round" d="M9 12h6m-6 4h6m2 5H7a2 2 0 01-2-2V5a2 2 0 012-2h5.586a1 1 0 01.707.293l5.414 5.414a1 1 0 01.293.707V19a2 2 0 01-2 2z" />
              </svg>
            </div>
            <h3 className="font-body-semi mb-2 text-lg font-semibold text-[var(--foreground)]">
              {activeTab === 'overview' ? 'Overview Report' : 'Demand Report'}
            </h3>
            <p className="font-body text-sm text-[var(--muted-foreground)]">
              Content coming soon...
            </p>
>>>>>>> 2ebd2cd4
          </div>
        </div>
      )}
    </main>
  );
}<|MERGE_RESOLUTION|>--- conflicted
+++ resolved
@@ -19,7 +19,6 @@
 
   return (
     <main className="p-4 sm:p-6 space-y-6">
-<<<<<<< HEAD
       {/* Modern Page Header */}
       <div className="flex flex-col gap-3 sm:flex-row sm:items-start sm:justify-between">
         <div>
@@ -72,57 +71,6 @@
           <AlertCircle size={16} />
           <span>Weekly Withdrawals</span>
         </button>
-=======
-      {/* Modern Page Header - matches advisor dashboard style */}
-      <div className="flex flex-col gap-3 sm:flex-row sm:items-center sm:justify-between">
-        <div>
-          <h1 className="font-header text-3xl font-bold text-[var(--foreground)]">
-            Reports
-          </h1>
-          <p className="font-body mt-1.5 text-sm text-[var(--muted-foreground)]">
-            View and analyze institutional reports
-          </p>
-        </div>
-      </div>
-
-      {/* Modern Tab Navigation - cleaner design with subtle styling */}
-      <div className="border-b border-[color-mix(in_srgb,var(--muted-foreground)_12%,transparent)]">
-        <nav className="flex gap-1" aria-label="Report tabs">
-          <button
-            onClick={() => setActiveTab('overview')}
-            className={`px-4 py-2.5 font-body-semi text-sm border-b-2 transition-all duration-200 focus:outline-none focus:ring-2 focus:ring-[var(--ring)] focus:ring-offset-2 rounded-t-lg ${
-              activeTab === 'overview'
-                ? 'border-[var(--primary)] text-[var(--primary)] bg-[color-mix(in_srgb,var(--primary)_6%,transparent)]'
-                : 'border-transparent text-[var(--muted-foreground)] hover:text-[var(--foreground)] hover:bg-[var(--muted)]'
-            }`}
-            aria-current={activeTab === 'overview' ? 'page' : undefined}
-          >
-            Overview
-          </button>
-          <button
-            onClick={() => setActiveTab('demand')}
-            className={`px-4 py-2.5 font-body-semi text-sm border-b-2 transition-all duration-200 focus:outline-none focus:ring-2 focus:ring-[var(--ring)] focus:ring-offset-2 rounded-t-lg ${
-              activeTab === 'demand'
-                ? 'border-[var(--primary)] text-[var(--primary)] bg-[color-mix(in_srgb,var(--primary)_6%,transparent)]'
-                : 'border-transparent text-[var(--muted-foreground)] hover:text-[var(--foreground)] hover:bg-[var(--muted)]'
-            }`}
-            aria-current={activeTab === 'demand' ? 'page' : undefined}
-          >
-            Demand
-          </button>
-          <button
-            onClick={() => setActiveTab('withdrawals')}
-            className={`px-4 py-2.5 font-body-semi text-sm border-b-2 transition-all duration-200 focus:outline-none focus:ring-2 focus:ring-[var(--ring)] focus:ring-offset-2 rounded-t-lg ${
-              activeTab === 'withdrawals'
-                ? 'border-[var(--primary)] text-[var(--primary)] bg-[color-mix(in_srgb,var(--primary)_6%,transparent)]'
-                : 'border-transparent text-[var(--muted-foreground)] hover:text-[var(--foreground)] hover:bg-[var(--muted)]'
-            }`}
-            aria-current={activeTab === 'withdrawals' ? 'page' : undefined}
-          >
-            Weekly Withdrawals
-          </button>
-        </nav>
->>>>>>> 2ebd2cd4
       </div>
 
       {/* Tab Content */}
@@ -132,7 +80,6 @@
           defaultRange={getCurrentWeek()}
         />
       ) : (
-<<<<<<< HEAD
         <div className="rounded-2xl border-2 border-dashed border-[var(--border)] bg-[var(--card)] p-12 text-center">
           <div className="mx-auto max-w-md space-y-3">
             {activeTab === 'overview' ? (
@@ -156,7 +103,6 @@
                 </p>
               </>
             )}
-=======
         <div className="flex min-h-[400px] items-center justify-center rounded-2xl border border-[color-mix(in_srgb,var(--muted-foreground)_10%,transparent)] bg-[var(--card)] p-12 shadow-sm">
           <div className="text-center">
             <div className="mx-auto mb-4 flex h-16 w-16 items-center justify-center rounded-full bg-[color-mix(in_srgb,var(--muted-foreground)_8%,transparent)]">
@@ -170,7 +116,6 @@
             <p className="font-body text-sm text-[var(--muted-foreground)]">
               Content coming soon...
             </p>
->>>>>>> 2ebd2cd4
           </div>
         </div>
       )}
