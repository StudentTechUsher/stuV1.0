--- conflicted
+++ resolved
@@ -1,4 +1,3 @@
-<<<<<<< HEAD
 "use client"
 
 import { Button } from "@/components/ui/button"
@@ -138,7 +137,6 @@
       </div>
     </div>
   )
-=======
 import { Metadata } from 'next'
 import DemoPageClient from './demo-page-client'
 
@@ -166,5 +164,4 @@
 
 export default function DemoPage() {
   return <DemoPageClient />
->>>>>>> 2ebd2cd4
 }