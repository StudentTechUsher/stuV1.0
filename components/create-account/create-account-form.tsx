--- conflicted
+++ resolved
@@ -252,7 +252,6 @@
 
   return (
     <form onSubmit={onSubmit} className="space-y-6">
-<<<<<<< HEAD
       {error && (
         <div
           role="alert"
@@ -334,68 +333,6 @@
             Tell us about your academic goals and interests
           </p>
         )}
-=======
-      {/* Error Alert */}
-      {error && (
-        <div className="rounded-xl border border-red-200 bg-red-50 p-4 shadow-sm" role="alert">
-          <div className="flex items-start gap-3">
-            <svg className="mt-0.5 h-5 w-5 flex-shrink-0 text-red-600" fill="none" viewBox="0 0 24 24" stroke="currentColor" strokeWidth={2}>
-              <path strokeLinecap="round" strokeLinejoin="round" d="M12 9v2m0 4h.01m-6.938 4h13.856c1.54 0 2.502-1.667 1.732-3L13.732 4c-.77-1.333-2.694-1.333-3.464 0L3.34 16c-.77 1.333.192 3 1.732 3z" />
-            </svg>
-            <p className="font-body-semi text-sm font-semibold text-red-900">{error}</p>
-          </div>
-        </div>
-      )}
-
-      {/* Personal Information Card */}
-      <div className="overflow-hidden rounded-2xl border border-[color-mix(in_srgb,var(--muted-foreground)_10%,transparent)] bg-[var(--card)] shadow-sm">
-        <div className="border-b-2 px-6 py-4" style={{ backgroundColor: "#0A0A0A", borderColor: "#0A0A0A" }}>
-          <h2 className="font-header text-lg font-bold text-white">Personal Information</h2>
-        </div>
-        <div className="p-6 space-y-4">
-          <div className="grid grid-cols-1 gap-4 sm:grid-cols-2">
-            <div>
-              <label htmlFor="fname" className="font-body-semi mb-2 block text-sm font-medium text-[var(--foreground)]">
-                First Name <span className="text-red-600">*</span>
-              </label>
-              <input
-                id="fname"
-                type="text"
-                value={firstName}
-                onChange={(e) => setFirstName(e.target.value)}
-                required
-                className="font-body w-full rounded-lg border border-[var(--border)] bg-[var(--card)] px-4 py-3 text-sm text-[var(--foreground)] transition-all focus:border-[var(--primary)] focus:outline-none focus:ring-2 focus:ring-[var(--primary)]/20"
-                placeholder="Enter your first name"
-              />
-            </div>
-            <div>
-              <label htmlFor="lname" className="font-body-semi mb-2 block text-sm font-medium text-[var(--foreground)]">
-                Last Name <span className="text-red-600">*</span>
-              </label>
-              <input
-                id="lname"
-                type="text"
-                value={lastName}
-                onChange={(e) => setLastName(e.target.value)}
-                required
-                className="font-body w-full rounded-lg border border-[var(--border)] bg-[var(--card)] px-4 py-3 text-sm text-[var(--foreground)] transition-all focus:border-[var(--primary)] focus:outline-none focus:ring-2 focus:ring-[var(--primary)]/20"
-                placeholder="Enter your last name"
-              />
-            </div>
-          </div>
-        </div>
-      </div>
-
-      {/* Academic Information Card */}
-      <div className="overflow-hidden rounded-2xl border border-[color-mix(in_srgb,var(--muted-foreground)_10%,transparent)] bg-[var(--card)] shadow-sm">
-        <div className="border-b-2 px-6 py-4" style={{ backgroundColor: "#0A0A0A", borderColor: "#0A0A0A" }}>
-          <h2 className="font-header text-lg font-bold text-white">Academic Information</h2>
-        </div>
-        <div className="p-6 space-y-6">
-          <p className="font-body text-sm text-[var(--muted-foreground)]">
-            Tell us about your academic goals and interests. You can change these later.
-          </p>
->>>>>>> 2ebd2cd4
 
       <SingleSelect
         label="University"
@@ -466,7 +403,6 @@
         </div>
       </div>
 
-<<<<<<< HEAD
       </div>
 
       {/* Graduation Timeline */}
@@ -581,114 +517,11 @@
           <p className="font-body text-xs text-[var(--muted-foreground)] mt-2">
             {careerGoalsText.length}/1000 characters
           </p>
-=======
-      {/* Graduation Timeline Card */}
-      <div className="overflow-hidden rounded-2xl border border-[color-mix(in_srgb,var(--muted-foreground)_10%,transparent)] bg-[var(--card)] shadow-sm">
-        <div className="border-b-2 px-6 py-4" style={{ backgroundColor: "#0A0A0A", borderColor: "#0A0A0A" }}>
-          <h2 className="font-header text-lg font-bold text-white">
-            Graduation Timeline {!isEditMode && <span className="text-red-400">*</span>}
-          </h2>
-        </div>
-        <div className="p-6 space-y-4">
-          <p className="font-body text-sm text-[var(--muted-foreground)]">
-            When do you plan to graduate?
-          </p>
-
-          <div className="grid grid-cols-1 gap-4 sm:grid-cols-2">
-            <div>
-              <label htmlFor="grad-term" className="font-body-semi mb-2 block text-sm font-medium text-[var(--foreground)]">
-                Term {!isEditMode && <span className="text-red-600">*</span>}
-              </label>
-              <div className="relative">
-                <select
-                  id="grad-term"
-                  value={gradTerm}
-                  onChange={(e) => setGradTerm(e.target.value as Term | "")}
-                  required={!isEditMode}
-                  className="font-body w-full appearance-none rounded-lg border border-[var(--border)] bg-[var(--card)] px-4 py-3 text-sm text-[var(--foreground)] transition-all focus:border-[var(--primary)] focus:outline-none focus:ring-2 focus:ring-[var(--primary)]/20"
-                >
-                  <option value="">Select term</option>
-                  <option value="Spring">Spring</option>
-                  <option value="Summer">Summer</option>
-                  <option value="Fall">Fall</option>
-                  <option value="Winter">Winter</option>
-                </select>
-                <div className="pointer-events-none absolute inset-y-0 right-0 flex items-center px-3 text-[var(--muted-foreground)]">
-                  <svg className="h-4 w-4" fill="none" viewBox="0 0 24 24" stroke="currentColor">
-                    <path strokeLinecap="round" strokeLinejoin="round" strokeWidth={2} d="M19 9l-7 7-7-7" />
-                  </svg>
-                </div>
-              </div>
-              {!isEditMode && (
-                <p className="font-body mt-1.5 text-xs text-[var(--muted-foreground)]">When you plan to graduate</p>
-              )}
-            </div>
-
-            <div>
-              <label htmlFor="grad-year" className="font-body-semi mb-2 block text-sm font-medium text-[var(--foreground)]">
-                Year {!isEditMode && <span className="text-red-600">*</span>}
-              </label>
-              <div className="relative">
-                <select
-                  id="grad-year"
-                  value={gradYear}
-                  onChange={(e) => setGradYear(e.target.value ? Number(e.target.value) : "")}
-                  required={!isEditMode}
-                  className="font-body w-full appearance-none rounded-lg border border-[var(--border)] bg-[var(--card)] px-4 py-3 text-sm text-[var(--foreground)] transition-all focus:border-[var(--primary)] focus:outline-none focus:ring-2 focus:ring-[var(--primary)]/20"
-                >
-                  <option value="">Select year</option>
-                  {Array.from({ length: 10 }, (_, i) => {
-                    const year = new Date().getFullYear() + i;
-                    return (
-                      <option key={year} value={year}>
-                        {year}
-                      </option>
-                    );
-                  })}
-                </select>
-                <div className="pointer-events-none absolute inset-y-0 right-0 flex items-center px-3 text-[var(--muted-foreground)]">
-                  <svg className="h-4 w-4" fill="none" viewBox="0 0 24 24" stroke="currentColor">
-                    <path strokeLinecap="round" strokeLinejoin="round" strokeWidth={2} d="M19 9l-7 7-7-7" />
-                  </svg>
-                </div>
-              </div>
-              {!isEditMode && (
-                <p className="font-body mt-1.5 text-xs text-[var(--muted-foreground)]">You can edit this later</p>
-              )}
-            </div>
-          </div>
-        </div>
-      </div>
-
-      {/* Career Goals Card */}
-      <div className="overflow-hidden rounded-2xl border border-[color-mix(in_srgb,var(--muted-foreground)_10%,transparent)] bg-[var(--card)] shadow-sm">
-        <div className="border-b-2 px-6 py-4" style={{ backgroundColor: "#0A0A0A", borderColor: "#0A0A0A" }}>
-          <h2 className="font-header text-lg font-bold text-white">Career Goals</h2>
-        </div>
-        <div className="p-6 space-y-4">
-          <p className="font-body text-sm text-[var(--muted-foreground)]">
-            What are your career aspirations? (Optional)
-          </p>
-
-          <div>
-            <textarea
-              value={careerGoalsText}
-              onChange={(e) => setCareerGoalsText(e.target.value)}
-              placeholder="E.g., I want to work in software engineering, focus on AI/ML, and eventually start my own company..."
-              maxLength={1000}
-              className="font-body w-full min-h-[120px] rounded-lg border border-[var(--border)] bg-[var(--card)] px-4 py-3 text-sm text-[var(--foreground)] transition-all focus:border-[var(--primary)] focus:outline-none focus:ring-2 focus:ring-[var(--primary)]/20 resize-y"
-            />
-            <p className="font-body mt-1.5 text-xs text-[var(--muted-foreground)]">
-              {careerGoalsText.length}/1000 characters
-            </p>
-          </div>
->>>>>>> 2ebd2cd4
         </div>
       </div>
 
       {/* Transcript Upload - only show in create mode, not edit mode */}
       {!isEditMode && (
-<<<<<<< HEAD
         <div className="space-y-3">
           <div className="flex items-center gap-2">
             <div className="h-1 w-1 rounded-full bg-[var(--primary)]"></div>
@@ -697,44 +530,10 @@
             </h3>
           </div>
           <TranscriptUploadSection />
-=======
-        <div className="overflow-hidden rounded-2xl border border-[color-mix(in_srgb,var(--muted-foreground)_10%,transparent)] bg-[var(--card)] shadow-sm">
-          <div className="border-b-2 px-6 py-4" style={{ backgroundColor: "#0A0A0A", borderColor: "#0A0A0A" }}>
-            <h2 className="font-header text-lg font-bold text-white">Transcript Upload</h2>
-          </div>
-          <div className="p-6">
-            <TranscriptUploadSection />
-          </div>
->>>>>>> 2ebd2cd4
         </div>
       )}
 
       {/* Submit Button */}
-<<<<<<< HEAD
-      <div className="flex gap-3 pt-4 border-t border-[var(--border)]">
-        <button
-          type="submit"
-          disabled={!canSubmit || saving}
-          aria-disabled={!canSubmit || saving}
-          className="font-body-semi flex-1 sm:flex-none sm:px-8 py-3 rounded-xl bg-[#0A0A0A] text-white transition-all duration-200 hover:bg-[var(--primary)] hover:text-[#0A0A0A] hover:shadow-lg hover:-translate-y-0.5 disabled:bg-[var(--muted)] disabled:text-[var(--muted-foreground)] disabled:cursor-not-allowed disabled:transform-none disabled:shadow-none focus:outline-none focus:ring-2 focus:ring-[var(--primary)] focus:ring-offset-2"
-        >
-          {saving ? (
-            <span className="flex items-center justify-center gap-2">
-              <svg className="h-4 w-4 animate-spin" fill="none" viewBox="0 0 24 24">
-                <circle className="opacity-25" cx="12" cy="12" r="10" stroke="currentColor" strokeWidth="4"></circle>
-                <path className="opacity-75" fill="currentColor" d="M4 12a8 8 0 018-8V0C5.373 0 0 5.373 0 12h4zm2 5.291A7.962 7.962 0 014 12H0c0 3.042 1.135 5.824 3 7.938l3-2.647z"></path>
-              </svg>
-              Saving...
-            </span>
-          ) : (
-            <span className="flex items-center justify-center gap-2">
-              {isEditMode ? "Update Profile" : "Continue to Dashboard"}
-              <svg className="h-4 w-4" fill="none" viewBox="0 0 24 24" stroke="currentColor" strokeWidth={2}>
-                <path strokeLinecap="round" strokeLinejoin="round" d="M13 7l5 5m0 0l-5 5m5-5H6" />
-              </svg>
-            </span>
-          )}
-=======
       <div className="flex justify-end">
         <button
           type="submit"
@@ -761,7 +560,6 @@
             <div className="h-4 w-4 animate-spin rounded-full border-2 border-black border-t-transparent" />
           )}
           {saving ? 'Saving…' : isEditMode ? 'Update Profile' : 'Continue'}
->>>>>>> 2ebd2cd4
         </button>
       </div>
     </form>
