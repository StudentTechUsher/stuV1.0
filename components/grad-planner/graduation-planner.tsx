'use client';

import React, { useState, useEffect, useMemo } from 'react';
import Box from '@mui/material/Box';
import Typography from '@mui/material/Typography';
import IconButton from '@mui/material/IconButton';
import Button from '@mui/material/Button';
import Select, { SelectChangeEvent } from '@mui/material/Select';
import MenuItem from '@mui/material/MenuItem';
import FormControl from '@mui/material/FormControl';
import InputLabel from '@mui/material/InputLabel';
import Chip from '@mui/material/Chip';
import EditIcon from '@mui/icons-material/Edit';
<<<<<<< HEAD
import ZoomOutMapIcon from '@mui/icons-material/ZoomOutMap';
import ZoomInMapIcon from '@mui/icons-material/ZoomInMap';
import AddIcon from '@mui/icons-material/Add';
import EventIcon from '@mui/icons-material/Event';
import WorkIcon from '@mui/icons-material/Work';
import DeleteIcon from '@mui/icons-material/Delete';
import SaveIcon from '@mui/icons-material/Save';
import Dialog from '@mui/material/Dialog';
import DialogTitle from '@mui/material/DialogTitle';
import DialogContent from '@mui/material/DialogContent';
import DialogActions from '@mui/material/DialogActions';
import TextField from '@mui/material/TextField';
=======
import DeleteIcon from '@mui/icons-material/Delete';
>>>>>>> 5a0a5705
import { GraduationPlan } from '@/types/graduation-plan';
import {
  DndContext,
  DragOverlay,
  MouseSensor,
  TouchSensor,
  useSensor,
  useSensors,
  DragStartEvent,
  DragEndEvent,
  useDraggable,
  useDroppable,
} from '@dnd-kit/core';

// Color mapping for requirement types (matching academic-progress-card)
const REQUIREMENT_COLORS: Record<string, string> = {
  'major': 'var(--primary)', // #12F987
  'minor': '#001F54', // dark blue
  'general education': '#2196f3', // bright blue
  'gen ed': '#2196f3', // alternate name for general education
  'religion': '#5E35B1', // purple
  'electives': '#9C27B0', // violet
  'elective': '#9C27B0', // singular form
};

// Helper function to get color for a requirement type
function getRequirementColor(requirement: string): string {
  const req = requirement.toLowerCase().trim();

  // Direct matches first
  if (REQUIREMENT_COLORS[req]) {
    return REQUIREMENT_COLORS[req];
  }

  // Pattern matching for specific requirement categories
  // Religion-related requirements
  if (req.includes('book of mormon') ||
      req.includes('doctrine and covenants') ||
      req.includes('teachings') ||
      req.includes('jesus christ') ||
      req.includes('christ') ||
      req.includes('gospel') ||
      req.includes('eternal family') ||
      req.includes('old testament') ||
      req.includes('new testament') ||
      req.includes('pearl of great price') ||
      req.includes('restoration') ||
      req.includes('religion') ||
      req.includes('rel ')) {
    return REQUIREMENT_COLORS['religion'];
  }

  // General Education patterns
  if (req.includes('skills') ||
      req.includes('first-year writing') ||
      req.includes('adv written') ||
      req.includes('global and cultural awareness') ||
      req.includes('quantitative reasoning') ||
      req.includes('science') ||
      req.includes('social science') ||
      req.includes('humanities') ||
      req.includes('fine arts') ||
      req.includes('american heritage') ||
      req.includes('languages of learning') ||
      req.includes('gen ed') ||
      req.includes('general education')) {
    return REQUIREMENT_COLORS['general education'];
  }

  // Major-related (often have course codes or department names)
  if (req.includes('major') ||
      req.includes('core') ||
      req.includes('capstone') ||
      req.includes('requirement') ||
      req.includes('subrequirement') ||
      // Add common major course prefixes if needed
      req.match(/^[a-z]{2,4}\s?\d{3,4}/)) { // matches course codes like "CS 142"
    return REQUIREMENT_COLORS['major'];
  }

  // Minor-related
  if (req.includes('minor')) {
    return REQUIREMENT_COLORS['minor'];
  }

  // Elective patterns
  if (req.includes('elective') ||
      req.includes('foundation') ||
      req.includes('free elective') ||
      req.includes('open elective') ||
      req.includes('unrestricted elective')) {
    return REQUIREMENT_COLORS['electives'];
  }

  // Fallback to gray for unmatched requirements
  return '#6b7280';
}

// Helper function to render requirement bubbles
function RequirementBubbles({ fulfills }: { fulfills: string[] }) {
  if (!fulfills || fulfills.length === 0) return null;

  return (
    <Box sx={{ display: 'flex', flexWrap: 'wrap', gap: 0.5, mt: 0.5 }}>
      {fulfills.map((requirement, index) => {
        const color = getRequirementColor(requirement);

        // Handle CSS variables differently for background colors
        let backgroundColor: string;
        let borderColor: string;
        let textColor: string = color; // Default to the requirement color

        if (color.startsWith('var(')) {
          // For CSS variables, use rgba with opacity
          if (color === 'var(--primary)') {
            backgroundColor = 'rgba(18, 249, 135, 0.15)'; // #12F987 with 15% opacity
            borderColor = 'rgba(18, 249, 135, 0.3)'; // #12F987 with 30% opacity
            textColor = 'var(--hover-green)'; // Use hover green for better contrast
          } else {
            // Fallback for other CSS variables
            backgroundColor = 'rgba(107, 114, 128, 0.15)';
            borderColor = 'rgba(107, 114, 128, 0.3)';
          }
        } else {
          // For hex colors, convert to rgba
          const hex = color.replace('#', '');
          const r = parseInt(hex.substring(0, 2), 16);
          const g = parseInt(hex.substring(2, 4), 16);
          const b = parseInt(hex.substring(4, 6), 16);
          backgroundColor = `rgba(${r}, ${g}, ${b}, 0.15)`;
          borderColor = `rgba(${r}, ${g}, ${b}, 0.3)`;
        }

        return (
          <Box
            key={`${requirement}-${index}`}
            sx={{
              display: 'inline-flex',
              alignItems: 'center',
              px: 1,
              py: 0.25,
              borderRadius: 3,
              backgroundColor: backgroundColor,
              border: `1px solid ${borderColor}`,
            }}
          >
            <Typography
              variant="caption"
              sx={{
                fontSize: '0.7rem',
                fontWeight: 700,
                color: textColor,
                fontFamily: '"Inter", sans-serif',
                lineHeight: 1,
              }}
            >
              {requirement}
            </Typography>
          </Box>
        );
      })}
    </Box>
  );
}

// Draggable Course Component
function DraggableCourse({
  course,
  termIndex,
  courseIndex,
  isEditMode,
  onMoveCourse,
  currentPlanData,
  movedCourses,
}: {
  course: Course;
  termIndex: number;
  courseIndex: number;
  isEditMode: boolean;
  onMoveCourse: (fromTermIndex: number, courseIndex: number, toTermNumber: number) => void;
  currentPlanData: Term[];
  movedCourses: Set<string>;
}) {
  const courseId = `course-${termIndex}-${courseIndex}`;

  const {
    attributes,
    listeners,
    setNodeRef,
    transform,
    isDragging,
  } = useDraggable({
    id: courseId,
    data: {
      course,
      termIndex,
      courseIndex,
    },
    disabled: !isEditMode,
  });

  const style = transform ? {
    transform: `translate3d(${transform.x}px, ${transform.y}px, 0)`,
    zIndex: isDragging ? 1000 : 'auto',
    opacity: isDragging ? 0 : 1,
  } : undefined;

  // Check if this course has been moved
  const courseIdentifier = `${course.code}-${course.title}`;
  const hasMoved = movedCourses.has(courseIdentifier);

  return (
    <Box
      ref={setNodeRef}
      style={style}
      {...listeners}
      {...attributes}
      sx={{
        p: 2,
        backgroundColor: 'white',
        borderRadius: 2,
        border: hasMoved ? '2px solid var(--action-edit)' : (isEditMode ? '1px solid var(--primary)' : '1px solid var(--border)'),
        minHeight: '80px',
        display: 'flex',
        flexDirection: 'column',
        justifyContent: 'space-between',
        cursor: isEditMode ? 'grab' : 'default',
        boxShadow: hasMoved ? '0 4px 12px rgba(255, 165, 0, 0.25)' : undefined,
        '&:hover': isEditMode ? {
          backgroundColor: hasMoved ? 'rgba(255, 165, 0, 0.1)' : 'var(--primary-22)',
          borderColor: hasMoved ? 'var(--action-edit)' : 'var(--hover-green)',
          transform: 'translateY(-2px)',
          boxShadow: hasMoved ? '0 6px 16px rgba(255, 165, 0, 0.35)' : '0 4px 12px rgba(18, 249, 135, 0.15)'
        } : {},
        '&:active': isEditMode ? {
          cursor: 'grabbing',
        } : {},
        transition: 'all 0.2s ease-in-out'
      }}
    >
      <Box sx={{ display: 'flex', justifyContent: 'space-between', alignItems: 'flex-start', mb: 1 }}>
        <Typography variant="body2" className="font-body-medium" sx={{ fontWeight: 'bold', mb: 1 }}>
          {course.code}: {course.title}
        </Typography>
        {isEditMode && (
          <IconButton
            size="small"
            sx={{
              ml: 1,
              p: 0.5,
              color: 'var(--primary)',
              '&:hover': { backgroundColor: 'var(--primary-15)' }
            }}
            onClick={(e) => {
              e.stopPropagation();
              // TODO: Add course edit functionality
            }}
          >
            <EditIcon fontSize="small" />
          </IconButton>
        )}
      </Box>
      <Box>
        <Typography variant="caption" className="font-body" color="text.secondary" display="block">
          {course.credits} credits
        </Typography>
        {course.fulfills && Array.isArray(course.fulfills) && course.fulfills.length > 0 && (
          <RequirementBubbles fulfills={course.fulfills} />
        )}
        {isEditMode && (
          <Box sx={{ mt: 1, pt: 1, borderTop: '1px solid var(--border)', display: 'flex', alignItems: 'center', gap: 1 }}>
            <Typography variant="caption" className="font-body" sx={{ color: 'text.secondary', fontSize: '0.7rem' }}>
              Move:
            </Typography>
            <CourseMoveField
              currentTerm={termIndex + 1}
              maxTerms={currentPlanData.length}
              course={course}
              termIndex={termIndex}
              courseIndex={courseIndex}
              onMoveCourse={onMoveCourse}
            />
          </Box>
        )}
      </Box>
    </Box>
  );
}

// Droppable Term Component
function DroppableTerm({
  term,
  termIndex,
  children,
  isEditMode,
  modifiedTerms,
}: {
  term: Term;
  termIndex: number;
  children: React.ReactNode;
  isEditMode: boolean;
  modifiedTerms: Set<number>;
}) {
  const termId = `term-${termIndex}`;
  const hasBeenModified = modifiedTerms.has(termIndex);

  const {
    setNodeRef,
    isOver,
  } = useDroppable({
    id: termId,
    data: {
      term,
      termIndex,
    },
    disabled: !isEditMode,
  });

  return (
    <Box
      ref={setNodeRef}
      sx={{
        // Invisible wrapper - only provide drop zone functionality
        position: 'relative',
        // Add orange glow effect for modified terms
        ...(hasBeenModified && {
          '&::after': {
            content: '""',
            position: 'absolute',
            top: -2,
            left: -2,
            right: -2,
            bottom: -2,
            backgroundColor: 'transparent',
            borderRadius: 3,
            border: '2px solid var(--action-edit)',
            pointerEvents: 'none',
            zIndex: 0,
            boxShadow: '0 0 8px rgba(255, 165, 0, 0.3)'
          }
        }),
        // Add subtle visual feedback when dragging over in edit mode
        '&::before': isOver && isEditMode ? {
          content: '""',
          position: 'absolute',
          top: 0,
          left: 0,
          right: 0,
          bottom: 0,
          backgroundColor: 'var(--primary-15)',
          borderRadius: 2,
          border: '2px dashed var(--primary)',
          pointerEvents: 'none',
          zIndex: 1
        } : {}
      }}
    >
      {children}
    </Box>
  );
}

interface Course {
  code: string;
  title: string;
  credits: number;
  fulfills?: string[];
}

interface Event {
  id: string;
  type: 'Major/Minor Application' | 'Internship';
  title: string;
  afterTerm: number; // Which term this event comes after
}

interface Term {
  term: string;
  notes?: string;
  courses?: Course[];
  credits_planned?: number;
}

interface GraduationPlannerProps {
  plan?: Record<string, unknown> | GraduationPlan | Term[];
  isEditMode?: boolean;
  onPlanUpdate?: (updatedPlan: Term[]) => void;
  onSave?: (updatedPlan: Term[], events: Event[]) => void;
  studentProfile?: {
    profile_id: string;
    university_id: number;
    [key: string]: unknown;
  };
}

// Trash Zone Component
function TrashZone() {
  const { setNodeRef, isOver } = useDroppable({
    id: 'trash-zone',
  });

  return (
    <Box
      ref={setNodeRef}
      sx={{
        position: 'fixed',
        bottom: 40,
        left: '50%',
        transform: isOver ? 'translateX(-50%) scale(1.15)' : 'translateX(-50%) scale(1)',
        width: 100,
        height: 100,
        borderRadius: '50%',
        backgroundColor: isOver ? 'var(--destructive)' : 'var(--action-cancel)',
        display: 'flex',
        alignItems: 'center',
        justifyContent: 'center',
        zIndex: 1001,
        transition: 'all 0.2s ease-in-out',
        boxShadow: isOver ? '0 8px 24px rgba(239, 68, 68, 0.5)' : '0 4px 12px rgba(244, 67, 54, 0.4)',
        cursor: 'pointer',
      }}
    >
      <DeleteIcon sx={{ fontSize: 48, color: 'white' }} />
    </Box>
  );
}

// Separate component for the course move TextField
interface CourseMoveFieldProps {
  currentTerm: number;
  maxTerms: number;
  course: Course;
  termIndex: number;
  courseIndex: number;
  onMoveCourse: (fromTermIndex: number, courseIndex: number, toTermNumber: number) => void;
}

function CourseMoveField({ currentTerm, maxTerms, course, termIndex, courseIndex, onMoveCourse }: CourseMoveFieldProps) {
  const [value, setValue] = useState(currentTerm);
  
  // Create a unique identifier for this course instance
  const courseUniqueId = `${termIndex}-${courseIndex}-${course.code}`;

  // Update value when currentTerm changes (after course move)
  useEffect(() => {
    setValue(currentTerm);
  }, [currentTerm, courseUniqueId, value]);

  const handleChange = (event: SelectChangeEvent<number>) => {
    const newTermNumber = event.target.value as number;
    setValue(newTermNumber);
    
    // Immediately move the course when selection changes
    if (newTermNumber !== currentTerm && newTermNumber >= 1 && newTermNumber <= maxTerms) {
      onMoveCourse(termIndex, courseIndex, newTermNumber);
    }
  };

  // Generate term options
  const termOptions = [];
  for (let i = 1; i <= maxTerms; i++) {
    termOptions.push(
      <MenuItem key={i} value={i}>
        Term {i}
      </MenuItem>
    );
  }

  return (
    <FormControl size="small" sx={{ width: '100%', maxWidth: '160px' }}>
      <InputLabel className="font-body" sx={{ fontSize: '0.75rem', color: 'var(--primary)' }}>Select Term</InputLabel>
      <Select
        value={value}
        onChange={handleChange}
        label="Select Term"
        onClick={(e) => e.stopPropagation()}
        className="font-body-semi"
        sx={{
          fontSize: '0.75rem',
          height: '36px',
          backgroundColor: 'white',
          '& .MuiSelect-select': {
            paddingTop: '8px',
            paddingBottom: '8px',
            fontSize: '0.75rem',
            fontWeight: 600
          },
          '& .MuiOutlinedInput-notchedOutline': {
            borderColor: 'var(--primary)'
          },
          '&:hover .MuiOutlinedInput-notchedOutline': {
            borderColor: 'var(--hover-green)'
          },
          '&.Mui-focused .MuiOutlinedInput-notchedOutline': {
            borderColor: 'var(--primary)'
          }
        }}
      >
        {termOptions}
      </Select>
    </FormControl>
  );
}

export default function GraduationPlanner({ plan, isEditMode = false, onPlanUpdate, onSave }: Readonly<GraduationPlannerProps>) {

  // State for managing plan data when in edit mode
  const [editablePlanData, setEditablePlanData] = useState<Term[]>([]);
  // Drag and drop state
  const [activeCourse, setActiveCourse] = useState<Course | null>(null);
  // Track moved courses and modified terms for styling
  const [movedCourses, setMovedCourses] = useState<Set<string>>(new Set());
  const [modifiedTerms, setModifiedTerms] = useState<Set<number>>(new Set());
  // View mode state
  const [isSpaceView, setIsSpaceView] = useState(false);
  // Events state
  const [events, setEvents] = useState<Event[]>([]);
  const [showEventDialog, setShowEventDialog] = useState(false);
  const [editingEvent, setEditingEvent] = useState<Event | null>(null);
  const [newEventType, setNewEventType] = useState<'Major/Minor Application' | 'Internship'>('Major/Minor Application');
  const [newEventTitle, setNewEventTitle] = useState('');
  const [newEventAfterTerm, setNewEventAfterTerm] = useState<number>(1);

  // Set up DnD sensors
  const sensors = useSensors(
    useSensor(MouseSensor, {
      activationConstraint: {
        distance: 8,
      },
    }),
    useSensor(TouchSensor, {
      activationConstraint: {
        delay: 100,
        tolerance: 8,
      },
    })
  );

  // Handle different possible database structures
  const planData = useMemo((): Term[] => {
    if (!plan) return [];
    
    const planRecord = plan as Record<string, unknown>;
    
    // Check if plan itself is an array of terms (direct plan_details passed)
    if (Array.isArray(plan)) {
      return plan;
    }
    
    // Check for the actual database structure: plan_details.plan
    if (planRecord.plan_details && 
        typeof planRecord.plan_details === 'object' && 
        planRecord.plan_details !== null) {
      const planDetails = planRecord.plan_details as Record<string, unknown>;
      if (Array.isArray(planDetails.plan)) {
        return planDetails.plan as Term[];
      }
    }
    // Check if plan has a 'plan' property (nested structure) - AI RESPONSE FORMAT
    else if (Array.isArray(planRecord.plan)) {
      return planRecord.plan as Term[];
    }
    
    // Add more flexible parsing similar to GradPlanViewer
    // Check for semesters property
    if (Array.isArray(planRecord.semesters)) {
      return planRecord.semesters as Term[];
    }
    
    // Check for terms property
    if (Array.isArray(planRecord.terms)) {
      return planRecord.terms as Term[];
    }
    
    return [];
  }, [plan]);

  // Initialize editable plan data when plan changes or edit mode changes
  useEffect(() => {
    if (planData && planData.length > 0) {
      setEditablePlanData(JSON.parse(JSON.stringify(planData))); // Deep copy
    }
  }, [planData, isEditMode]);

  // Use editable data when in edit mode, otherwise use original data
  const currentPlanData = isEditMode ? editablePlanData : planData;

  // Drag and drop handlers
  const handleDragStart = (event: DragStartEvent) => {
    const { active } = event;
    const courseData = active.data.current as { course: Course; termIndex: number; courseIndex: number };
    setActiveCourse(courseData.course);
  };
  const handleDragEnd = (event: DragEndEvent) => {
    const { active, over } = event;
    setActiveCourse(null);
    if (!over || !isEditMode) return;
    const activeData = active.data.current as { course: Course; termIndex: number; courseIndex: number };

    // Check if dropping on trash zone
    if (over.id === 'trash-zone') {
      deleteCourse(activeData.termIndex, activeData.courseIndex);
      return;
    }

    const overData = over.data.current as { term: Term; termIndex: number };
    if (activeData && overData && activeData.termIndex !== overData.termIndex) {
      moveCourse(activeData.termIndex, activeData.courseIndex, overData.termIndex + 1);
    }
  };

<<<<<<< HEAD
  // Event management functions
  const handleOpenEventDialog = (event?: Event) => {
    if (event) {
      // Editing existing event
      setEditingEvent(event);
      setNewEventType(event.type);
      setNewEventTitle(event.title);
      setNewEventAfterTerm(event.afterTerm);
    } else {
      // Creating new event
      setEditingEvent(null);
      setNewEventType('Major/Minor Application');
      setNewEventTitle('');
      setNewEventAfterTerm(1);
    }
    setShowEventDialog(true);
  };

  const handleSaveEvent = () => {
    if (editingEvent) {
      // Update existing event
      setEvents(events.map(e =>
        e.id === editingEvent.id
          ? { ...e, type: newEventType, title: newEventTitle || newEventType, afterTerm: newEventAfterTerm }
          : e
      ));
    } else {
      // Create new event
      const newEvent: Event = {
        id: `event-${Date.now()}`,
        type: newEventType,
        title: newEventTitle || newEventType,
        afterTerm: newEventAfterTerm
      };
      setEvents([...events, newEvent]);
    }
    setShowEventDialog(false);
    setEditingEvent(null);
    setNewEventTitle('');
    setNewEventAfterTerm(1);
  };

  const handleDeleteEvent = (eventId: string) => {
    setEvents(events.filter(e => e.id !== eventId));
=======
  // Derive a unique, ordered list of requirements fulfilled across the entire plan
  const fulfilledRequirements = useMemo(() => {
    const seen = new Set<string>();
    const ordered: string[] = [];
    currentPlanData.forEach(term => {
      term.courses?.forEach(course => {
        if (Array.isArray(course.fulfills)) {
          course.fulfills.forEach(reqRaw => {
            const req = typeof reqRaw === 'string' ? reqRaw.trim() : '';
            if (req && !seen.has(req)) {
              seen.add(req);
              ordered.push(req);
            }
          });
        }
      });
    });
    return ordered;
  }, [currentPlanData]);
  // Function to delete a course
  const deleteCourse = (termIndex: number, courseIndex: number) => {
    if (!isEditMode) return;

    setEditablePlanData(prevData => {
      const newData = prevData.map((term, idx) => {
        if (idx === termIndex) {
          const updatedCourses = term.courses ? [...term.courses] : [];
          updatedCourses.splice(courseIndex, 1);
          const updatedCredits = updatedCourses.reduce((sum, c) => sum + (c.credits || 0), 0);
          return {
            ...term,
            courses: updatedCourses,
            credits_planned: updatedCredits
          };
        }
        return term;
      });

      setModifiedTerms(prev => new Set(prev).add(termIndex));

      if (onPlanUpdate) {
        onPlanUpdate(newData);
      }

      return newData;
    });
>>>>>>> 5a0a5705
  };

  // Function to move a course between terms
  const moveCourse = (fromTermIndex: number, courseIndex: number, toTermNumber: number) => {
    if (!isEditMode || toTermNumber < 1 || toTermNumber > editablePlanData.length) {
      return;
    }

    const toTermIndex = toTermNumber - 1;
    if (fromTermIndex === toTermIndex) {
      return; // No move needed
    }

    setEditablePlanData(prevData => {
      // Create a deep copy to avoid reference issues
      const newData = prevData.map(term => ({
        ...term,
        courses: term.courses ? [...term.courses] : []
      }));
      
      const sourceTerm = newData[fromTermIndex];
      const course = sourceTerm.courses?.[courseIndex];
      
      if (!course) {
        console.error(`❌ Course not found at term ${fromTermIndex}, index ${courseIndex}`);
        return prevData;
      }

      // Remove course from source term
      if (sourceTerm.courses) {
        sourceTerm.courses.splice(courseIndex, 1);
        
        // Update source term credits
        const sourceCredits = sourceTerm.courses.reduce((sum, c) => sum + (c.credits || 0), 0);
        sourceTerm.credits_planned = sourceCredits;
      }

      // Add course to destination term
      const destTerm = newData[toTermIndex];
      if (!destTerm.courses) {
        destTerm.courses = [];
      }
      destTerm.courses.push(course);
      
      // Update destination term credits
      const destCredits = destTerm.courses.reduce((sum, c) => sum + (c.credits || 0), 0);
      destTerm.credits_planned = destCredits;
      
      // Track the moved course and modified terms
      const courseId = `${course.code}-${course.title}`;
      setMovedCourses(prev => new Set(prev).add(courseId));
      setModifiedTerms(prev => new Set(prev).add(fromTermIndex).add(toTermIndex));

      // Notify parent component of the change
      if (onPlanUpdate) {
        onPlanUpdate(newData);
      }

      return newData;
    });
  };

  if (!planData || planData.length === 0) {
    return (
      <Box sx={{ p: 2 }}>
        <Typography variant="h6" className="font-header" color="error">
          Invalid plan structure - no terms found
        </Typography>
        <Typography variant="body2" className="font-body" color="text.secondary" gutterBottom>
          Expected to find an array of terms, but got:
        </Typography>
        <pre className="bg-muted p-4 rounded text-xs overflow-auto">{JSON.stringify(plan, null, 2)}</pre>
      </Box>
    );
  }

  // Extract additional info from plan or plan_details if available
  const planRecord = plan as Record<string, unknown>;
  
  // If we're passed plan_details directly, metadata is at root level
  // If we're passed the full database record, metadata is in plan_details
  const sourceData = planRecord.plan_details ? 
    (planRecord.plan_details as Record<string, unknown>) : 
    planRecord;
  
  const assumptions = sourceData.assumptions as string[];
  const durationYears = sourceData.duration_years as number;
  const programName = (sourceData as any)?.program_name || (sourceData as any)?.program || null;

  return (
    <DndContext
      sensors={sensors}
      onDragStart={handleDragStart}
      onDragEnd={handleDragEnd}
    >
      <Box sx={{ p: 2 }}>
        {isEditMode && (
          <Box sx={{
            mb: 3,
            p: 2,
            backgroundColor: 'rgba(255, 165, 0, 0.15)',
            borderRadius: 3,
            border: '2px solid var(--action-edit)',
            display: 'flex',
            alignItems: 'center',
            gap: 2,
            boxShadow: '0 2px 8px rgba(255, 165, 0, 0.2)'
          }}>
            <Typography variant="h6" className="font-header-bold" sx={{ color: 'var(--action-edit)' }}>
              Edit Mode Active
            </Typography>
            <Typography variant="body2" className="font-body" color="text.secondary">
              Make changes to your graduation plan. Click "Submit for Approval" when finished.
            </Typography>
          </Box>
        )}

        <Typography variant="h5" className="font-header" gutterBottom>
          Graduation Plan
          {programName && (
            <Typography
              variant="subtitle1"
              className="font-body"
              color="text.secondary"
              component="span"
              sx={{ ml: 1 }}
            >
              - {programName}
        <Box sx={{
          mb: 3,
          p: 2,
          backgroundColor: 'rgba(255, 165, 0, 0.15)',
          borderRadius: 3,
          border: '2px solid var(--action-edit)',
          display: 'flex',
          alignItems: 'center',
          justifyContent: 'space-between',
          gap: 2,
          boxShadow: '0 2px 8px rgba(255, 165, 0, 0.2)'
        }}>
          <Box>
            <Typography variant="h6" className="font-header-bold" sx={{ color: 'var(--action-edit)' }}>
              Edit Mode Active
            </Typography>
            <Typography variant="body2" className="font-body" color="text.secondary">
              Make changes to your graduation plan. Click "Submit for Approval" when finished.
            </Typography>
          </Box>
          {onSave && (
            <Button
              variant="contained"
              startIcon={<SaveIcon />}
              onClick={() => onSave(editablePlanData, events)}
              className="font-body-semi"
              sx={{
                backgroundColor: 'var(--primary)',
                color: 'white',
                '&:hover': {
                  backgroundColor: 'var(--hover-green)'
                }
              }}
            >
              Save
            </Button>
          )}
        </Box>
      )}

<<<<<<< HEAD
=======
      {/* Trash Zone - Only visible when dragging */}
      {activeCourse && isEditMode && <TrashZone />}
      
>>>>>>> 5a0a5705
      <Box sx={{ display: 'flex', flexDirection: 'column', gap: 3 }}>
        <Box sx={{ display: 'flex', gap: 2, mb: 3, flexWrap: 'wrap', alignItems: 'center', justifyContent: 'space-between' }}>
          <Box sx={{ display: 'flex', gap: 2, flexWrap: 'wrap' }}>
            <Typography variant="body1" className="font-body">
<<<<<<< HEAD
              Terms Planned: <Box component="span" sx={{ fontWeight: 'bold' }}>{currentPlanData.length}</Box>
            </Typography>
            {Boolean(durationYears) && (
              <Typography variant="body1" className="font-body">
                {durationYears} years
              </Typography>
            )}
            <Typography variant="body1" className="font-body">
              Total Credits: <Box component="span" sx={{ fontWeight: 'bold' }}>{currentPlanData.reduce((total, term) => {
                const termCredits = term.credits_planned ||
                                   (term.courses ? term.courses.reduce((sum, course) => sum + (course.credits || 0), 0) : 0);
                return total + termCredits;
              }, 0)}</Box>
            </Typography>
          </Box>

          {/* View Mode Toggle and Add Event Button */}
          <Box sx={{ display: 'flex', gap: 2 }}>
            {isEditMode && (
              <Button
                variant="contained"
                onClick={() => handleOpenEventDialog()}
                startIcon={<AddIcon />}
                className="font-body-semi"
=======
              Years: <Box component="span" sx={{ fontWeight: 'bold' }}>{durationYears}</Box> 
            </Typography>
          )}
        </Typography>

        <Box
          sx={{
            mb: 3,
            p: 2,
            borderRadius: 2,
            background: 'linear-gradient(135deg, #f0f7ff 0%, #ffffff 90%)',
            border: '1px solid #bbdefb',
            boxShadow: '0 2px 6px rgba(0,0,0,0.06)',
            display: 'flex',
            flexWrap: 'wrap',
            gap: 1.5,
            alignItems: 'center'
          }}
        >
          <Chip
            label={`${currentPlanData.length} term${currentPlanData.length === 1 ? '' : 's'} planned`}
            sx={{ backgroundColor: '#e3f2fd', border: '1px solid #90caf9', fontWeight: 'bold' }}
            size="small"
          />
          {Boolean(durationYears) && (
            <Chip
              label={`${durationYears} year${durationYears === 1 ? '' : 's'}`}
              size="small"
              sx={{ backgroundColor: '#ede7f6', border: '1px solid #b39ddb', fontWeight: 'bold' }}
            />
          )}
          <Chip
            label={`Total Credits: ${currentPlanData.reduce((total, term) => {
              const termCredits =
                term.credits_planned ||
                (term.courses ? term.courses.reduce((sum, course) => sum + (course.credits || 0), 0) : 0);
              return total + termCredits;
            }, 0)}`}
            size="small"
            color="primary"
            sx={{ backgroundColor: '#e8f5e9', border: '1px solid #a5d6a7', color: '#2e7d32', fontWeight: 'bold' }}
          />
          {fulfilledRequirements.length > 0 && (
            <Box sx={{ display: 'flex', alignItems: 'center', flexWrap: 'wrap', gap: 1 }}>
              <Typography
                variant="body2"
                className="font-body"
                sx={{ fontWeight: 'bold', mr: 0.5, color: '#1565c0' }}
              >
                Requirements:
              </Typography>
              {fulfilledRequirements.map((req) => (
                <Chip
                  key={req}
                  label={req}
                  size="small"
                  sx={{
                    backgroundColor: '#fffde7',
                    border: '1px solid #fff59d',
                    fontSize: '0.65rem',
                    height: 22,
                    fontWeight: 500
                  }}
                />
              ))}
            </Box>
          )}
        </Box>

        {assumptions && assumptions.length > 0 && (
          <Box
            sx={{
              mb: 3,
              p: 2,
              backgroundColor: '#fff3e0',
              borderRadius: 1,
              border: '1px solid var(--action-edit)'
            }}
          >
            <Typography variant="h6" className="font-header" gutterBottom>
              Plan Assumptions:
            </Typography>
            {/* render your assumptions list here */}
          </Box>
        )}

        {/* Terms grid */}
        <Box sx={{
          mt: 2,
          display: 'grid',
          gridTemplateColumns: 'repeat(2, 1fr)',
          gap: 3,
          '@media (max-width: 900px)': { gridTemplateColumns: '1fr' }
        }}>
          {currentPlanData.map((term, index) => {
            const termCredits = term.credits_planned || (term.courses ? term.courses.reduce((sum, course) => sum + (course.credits || 0), 0) : 0);
            return (
              <DroppableTerm key={term.term || `term-${index}`} term={term} termIndex={index} isEditMode={isEditMode} modifiedTerms={modifiedTerms}>
                <Box sx={{ p: 3, border: '2px solid var(--border)', borderRadius: 2, backgroundColor: 'var(--muted)', boxShadow: '0 2px 4px rgba(0,0,0,0.1)', minHeight: '200px' }}>
                  <Box sx={{ display: 'flex', justifyContent: 'space-between', alignItems: 'center', mb: 2 }}>
                    <Typography variant="h6" className="font-header-bold" sx={{ color: 'var(--primary)', fontWeight: 800 }}>
                      Term {term.term || index + 1}
              <Box
>>>>>>> 5a0a5705
                sx={{
                  backgroundColor: '#1A1A1A',
                  color: 'white',
                  '&:hover': {
                    backgroundColor: '#000000',
                  }
                }}
              >
                Add Event
              </Button>
            )}
            <Button
              variant="outlined"
              onClick={() => setIsSpaceView(!isSpaceView)}
              startIcon={isSpaceView ? <ZoomInMapIcon /> : <ZoomOutMapIcon />}
              className="font-body-semi"
              sx={{
                borderColor: '#1A1A1A',
                color: '#1A1A1A',
                '&:hover': {
                  borderColor: '#000000',
                  backgroundColor: 'rgba(26, 26, 26, 0.08)',
                }
              }}
            >
              {isSpaceView ? 'Detail View' : 'Zoom Out'}
            </Button>
          </Box>
        </Box>
        
        {/* Display terms with events between them */}
        {isSpaceView ? (
          // Space View: 4 columns grid with events
          <Box sx={{
            display: 'grid',
            gridTemplateColumns: 'repeat(4, 1fr)',
            gap: 2,
            '@media (max-width: 1200px)': {
              gridTemplateColumns: 'repeat(3, 1fr)'
            },
            '@media (max-width: 900px)': {
              gridTemplateColumns: 'repeat(2, 1fr)'
            }
          }}>
            {currentPlanData.reduce<React.ReactNode[]>((acc, term, index) => {
              const termNumber = index + 1;
              const eventsAfterThisTerm = events.filter(e => e.afterTerm === termNumber);
              const termCredits = term.credits_planned ||
                                 (term.courses ? term.courses.reduce((sum, course) => sum + (course.credits || 0), 0) : 0);

              // Add term card
              acc.push(
                <Box
                  key={`term-${index}`}
                  sx={{
                    p: 2,
                    border: '1px solid var(--border)',
                    borderRadius: 2,
                    backgroundColor: 'white',
                    boxShadow: '0 1px 3px rgba(0,0,0,0.1)',
                    minHeight: '150px',
                  }}
                >
                  <Typography variant="subtitle2" className="font-header-bold" sx={{ color: 'var(--primary)', fontWeight: 700, mb: 1, fontSize: '0.9rem' }}>
                    Term {term.term || index + 1}
                  </Typography>
                  <Typography variant="caption" className="font-body" sx={{ color: 'var(--primary)', fontWeight: 600, display: 'block', mb: 1.5 }}>
                    {termCredits} Credits
                  </Typography>
<<<<<<< HEAD

                  {term.courses && Array.isArray(term.courses) && term.courses.length > 0 ? (
                    <Box sx={{ display: 'flex', flexDirection: 'column', gap: 0.5 }}>
                      {term.courses.map((course: Course, courseIndex: number) => {
                        if (!course.code || !course.title) return null;
                        return (
                          <Typography
                            key={`space-term-${index}-course-${courseIndex}`}
                            variant="caption"
                            className="font-body"
                            sx={{
                              fontSize: '0.75rem',
                              color: 'text.secondary',
                              lineHeight: 1.4
                            }}
                          >
                            {course.code}
                          </Typography>
                        );
                      })}
                    </Box>
                  ) : (
                    <Typography variant="caption" className="font-body" color="text.secondary">
                      No courses
                    </Typography>
                  )}
                </Box>
              );

              // Add events after this term (as individual grid items)
              if (eventsAfterThisTerm.length > 0) {
                eventsAfterThisTerm.forEach((event) => {
                  const eventColor = event.type === 'Internship' ? '#9C27B0' : '#ff9800';
                  const EventIconComponent = event.type === 'Internship' ? WorkIcon : EventIcon;

                  acc.push(
                    <Box
                      key={event.id}
                      sx={{
                        p: 1.5,
                        backgroundColor: eventColor,
                        color: 'white',
                        borderRadius: 2,
                        display: 'flex',
                        flexDirection: 'column',
                        justifyContent: 'center',
                        alignItems: 'center',
                        boxShadow: '0 2px 8px rgba(0,0,0,0.15)',
                        minHeight: '150px',
                        position: 'relative',
                      }}
                    >
                      <EventIconComponent sx={{ fontSize: 32, mb: 1 }} />
                      <Typography variant="body2" className="font-body-semi" sx={{ fontWeight: 600, fontSize: '0.85rem', textAlign: 'center', mb: 0.5 }}>
                        {event.title}
                      </Typography>
                      <Typography variant="caption" className="font-body" sx={{ opacity: 0.9, fontSize: '0.65rem', textAlign: 'center' }}>
                        {event.type}
                      </Typography>
                      {isEditMode && (
                        <Box sx={{ position: 'absolute', top: 4, right: 4, display: 'flex', gap: 0.5 }}>
                          <IconButton
                            size="small"
                            onClick={() => handleOpenEventDialog(event)}
                            sx={{ color: 'white', '&:hover': { backgroundColor: 'rgba(255,255,255,0.2)' }, p: 0.5 }}
                          >
                            <EditIcon fontSize="small" />
                          </IconButton>
                          <IconButton
                            size="small"
                            onClick={() => handleDeleteEvent(event.id)}
                            sx={{ color: 'white', '&:hover': { backgroundColor: 'rgba(255,255,255,0.2)' }, p: 0.5 }}
                          >
                            <DeleteIcon fontSize="small" />
                          </IconButton>
                        </Box>
                      )}
                    </Box>
                  );
                });
              }

              return acc;
            }, [])}
          </Box>
        ) : (
          // Detail View: Render pairs of terms side-by-side, with events spanning full width
          <Box sx={{ display: 'flex', flexDirection: 'column', gap: 3 }}>
            {currentPlanData.reduce<React.ReactNode[]>((acc, term, index) => {
              const termNumber = index + 1;
              const eventsAfterThisTerm = events.filter(e => e.afterTerm === termNumber);
              const termCredits = term.credits_planned ||
                                 (term.courses ? term.courses.reduce((sum, course) => sum + (course.credits || 0), 0) : 0);

              // Render term card
              const termCard = (
                <Box key={`term-wrapper-${index}`} sx={{ flex: '1 1 48%' }}>
                  <DroppableTerm term={term} termIndex={index} isEditMode={isEditMode} modifiedTerms={modifiedTerms}>
                    <Box
                      sx={{
                        p: 3,
                        border: '2px solid var(--border)',
                        borderRadius: 2,
                        backgroundColor: 'var(--muted)',
                        boxShadow: '0 2px 4px rgba(0,0,0,0.1)',
                        minHeight: '200px',
                      }}
                    >
                      <Box sx={{ display: 'flex', justifyContent: 'space-between', alignItems: 'center', mb: 2 }}>
                        <Typography variant="h6" className="font-header-bold" sx={{ color: 'var(--primary)', fontWeight: 800 }}>
                          Term {term.term || index + 1}
                        </Typography>
                        <Typography variant="body2" className="font-body-semi" sx={{ fontWeight: 600, color: 'var(--primary)' }}>
                          {termCredits} Credits
                        </Typography>
                      </Box>

                      {term.notes && (
                        <Box sx={{ mb: 2, p: 1, backgroundColor: 'var(--primary-15)', borderRadius: 2 }}>
                          <Typography variant="body2" className="font-body" color="text.secondary">
                            {term.notes}
                          </Typography>
                        </Box>
                      )}

                      {term.courses && Array.isArray(term.courses) && term.courses.length > 0 ? (
                        <Box>
                          <Typography variant="subtitle1" className="font-header-bold" gutterBottom sx={{ fontWeight: 700 }}>
                            Courses ({term.courses.length}):
                          </Typography>
                          <Box sx={{ display: 'flex', flexDirection: 'column', gap: 1 }}>
                            {term.courses.map((course: Course, courseIndex: number) => {
                              if (!course.code || !course.title) {
                                console.warn(`⚠️ Skipping invalid course in term ${index + 1}:`, course);
                                return null;
                              }

                              return (
                                <DraggableCourse
                                  key={`term-${index}-course-${courseIndex}-${course.code}-${course.title?.substring(0, 10)}`}
                                  course={course}
                                  courseIndex={courseIndex}
                                  termIndex={index}
                                  isEditMode={isEditMode}
                                  currentPlanData={currentPlanData}
                                  onMoveCourse={moveCourse}
                                  movedCourses={movedCourses}
                                />
                              );
                            }).filter(Boolean)}
                          </Box>
                        </Box>
                      ) : (
                        <Typography variant="body2" className="font-body" color="text.secondary">
                          No courses defined for this term
                        </Typography>
                      )}
                    </Box>
                  </DroppableTerm>
                </Box>
              );

              // Group terms in pairs (2 columns)
              if (index % 2 === 0) {
                // Start of a new row
                const nextTerm = currentPlanData[index + 1];
                const nextTermNumber = index + 2;
                const nextTermCredits = nextTerm ? (nextTerm.credits_planned || (nextTerm.courses ? nextTerm.courses.reduce((sum, course) => sum + (course.credits || 0), 0) : 0)) : 0;
                const nextEventsAfterTerm = nextTerm ? events.filter(e => e.afterTerm === nextTermNumber) : [];

                const nextTermCard = nextTerm ? (
                  <Box key={`term-wrapper-${index + 1}`} sx={{ flex: '1 1 48%' }}>
                    <DroppableTerm term={nextTerm} termIndex={index + 1} isEditMode={isEditMode} modifiedTerms={modifiedTerms}>
                      <Box
                        sx={{
                          p: 3,
                          border: '2px solid var(--border)',
                          borderRadius: 2,
                          backgroundColor: 'var(--muted)',
                          boxShadow: '0 2px 4px rgba(0,0,0,0.1)',
                          minHeight: '200px',
                        }}
                      >
                        <Box sx={{ display: 'flex', justifyContent: 'space-between', alignItems: 'center', mb: 2 }}>
                          <Typography variant="h6" className="font-header-bold" sx={{ color: 'var(--primary)', fontWeight: 800 }}>
                            Term {nextTerm.term || index + 2}
                          </Typography>
                          <Typography variant="body2" className="font-body-semi" sx={{ fontWeight: 600, color: 'var(--primary)' }}>
                            {nextTermCredits} Credits
                          </Typography>
                        </Box>

                        {nextTerm.notes && (
                          <Box sx={{ mb: 2, p: 1, backgroundColor: 'var(--primary-15)', borderRadius: 2 }}>
                            <Typography variant="body2" className="font-body" color="text.secondary">
                              {nextTerm.notes}
                            </Typography>
                          </Box>
                        )}

                        {nextTerm.courses && Array.isArray(nextTerm.courses) && nextTerm.courses.length > 0 ? (
                          <Box>
                            <Typography variant="subtitle1" className="font-header-bold" gutterBottom sx={{ fontWeight: 700 }}>
                              Courses ({nextTerm.courses.length}):
                            </Typography>
                            <Box sx={{ display: 'flex', flexDirection: 'column', gap: 1 }}>
                              {nextTerm.courses.map((course: Course, courseIndex: number) => {
                                if (!course.code || !course.title) return null;

                                return (
                                  <DraggableCourse
                                    key={`term-${index + 1}-course-${courseIndex}-${course.code}-${course.title?.substring(0, 10)}`}
                                    course={course}
                                    courseIndex={courseIndex}
                                    termIndex={index + 1}
                                    isEditMode={isEditMode}
                                    currentPlanData={currentPlanData}
                                    onMoveCourse={moveCourse}
                                    movedCourses={movedCourses}
                                  />
                                );
                              }).filter(Boolean)}
                            </Box>
                          </Box>
                        ) : (
                          <Typography variant="body2" className="font-body" color="text.secondary">
                            No courses defined for this term
                          </Typography>
                        )}
                      </Box>
                    </DroppableTerm>
                  </Box>
                ) : null;

                // Render events after first term
                const firstTermEvents = eventsAfterThisTerm.length > 0 ? (
                  <Box key={`events-after-${index}`} sx={{ width: '100%' }}>
                    {eventsAfterThisTerm.map((event) => {
                      const eventColor = event.type === 'Internship' ? '#9C27B0' : '#ff9800';
                      const EventIconComponent = event.type === 'Internship' ? WorkIcon : EventIcon;

                      return (
                        <Box
                          key={event.id}
                          sx={{
                            p: 1.5,
                            py: 1,
                            backgroundColor: eventColor,
                            color: 'white',
                            borderRadius: 2,
                            display: 'flex',
                            alignItems: 'center',
                            justifyContent: 'space-between',
                            boxShadow: '0 2px 8px rgba(0,0,0,0.15)',
                            mb: 2,
                            minHeight: '60px',
                            maxHeight: '60px',
                          }}
                        >
                          <Box sx={{ display: 'flex', alignItems: 'center', gap: 1.5 }}>
                            <EventIconComponent sx={{ fontSize: 24 }} />
                            <Box>
                              <Typography variant="body2" className="font-body-semi" sx={{ fontWeight: 600, fontSize: '0.95rem' }}>
                                {event.title}
                              </Typography>
                              <Typography variant="caption" className="font-body" sx={{ opacity: 0.9, fontSize: '0.7rem' }}>
                                {event.type}
                              </Typography>
                            </Box>
                          </Box>
                          {isEditMode && (
                            <Box sx={{ display: 'flex', gap: 0.5 }}>
                              <IconButton
                                size="small"
                                onClick={() => handleOpenEventDialog(event)}
                                sx={{ color: 'white', '&:hover': { backgroundColor: 'rgba(255,255,255,0.2)' }, p: 0.5 }}
                              >
                                <EditIcon fontSize="small" />
                              </IconButton>
                              <IconButton
                                size="small"
                                onClick={() => handleDeleteEvent(event.id)}
                                sx={{ color: 'white', '&:hover': { backgroundColor: 'rgba(255,255,255,0.2)' }, p: 0.5 }}
                              >
                                <DeleteIcon fontSize="small" />
                              </IconButton>
                            </Box>
                          )}
                        </Box>
                      );
                    })}
                  </Box>
                ) : null;

                // Render events after second term
                const secondTermEvents = nextTerm && nextEventsAfterTerm.length > 0 ? (
                  <Box key={`events-after-${index + 1}`} sx={{ width: '100%' }}>
                    {nextEventsAfterTerm.map((event) => {
                      const eventColor = event.type === 'Internship' ? '#9C27B0' : '#ff9800';
                      const EventIconComponent = event.type === 'Internship' ? WorkIcon : EventIcon;

                      return (
                        <Box
                          key={event.id}
                          sx={{
                            p: 1.5,
                            py: 1,
                            backgroundColor: eventColor,
                            color: 'white',
                            borderRadius: 2,
                            display: 'flex',
                            alignItems: 'center',
                            justifyContent: 'space-between',
                            boxShadow: '0 2px 8px rgba(0,0,0,0.15)',
                            mb: 2,
                            minHeight: '60px',
                            maxHeight: '60px',
                          }}
                        >
                          <Box sx={{ display: 'flex', alignItems: 'center', gap: 1.5 }}>
                            <EventIconComponent sx={{ fontSize: 24 }} />
                            <Box>
                              <Typography variant="body2" className="font-body-semi" sx={{ fontWeight: 600, fontSize: '0.95rem' }}>
                                {event.title}
                              </Typography>
                              <Typography variant="caption" className="font-body" sx={{ opacity: 0.9, fontSize: '0.7rem' }}>
                                {event.type}
                              </Typography>
                            </Box>
                          </Box>
                          {isEditMode && (
                            <Box sx={{ display: 'flex', gap: 0.5 }}>
                              <IconButton
                                size="small"
                                onClick={() => handleOpenEventDialog(event)}
                                sx={{ color: 'white', '&:hover': { backgroundColor: 'rgba(255,255,255,0.2)' }, p: 0.5 }}
                              >
                                <EditIcon fontSize="small" />
                              </IconButton>
                              <IconButton
                                size="small"
                                onClick={() => handleDeleteEvent(event.id)}
                                sx={{ color: 'white', '&:hover': { backgroundColor: 'rgba(255,255,255,0.2)' }, p: 0.5 }}
                              >
                                <DeleteIcon fontSize="small" />
                              </IconButton>
                            </Box>
                          )}
                        </Box>
                      );
                    })}
                  </Box>
                ) : null;

                // Add row with 2 terms
                acc.push(
                  <Box key={`row-${index}`} sx={{ display: 'flex', gap: 3, '@media (max-width: 900px)': { flexDirection: 'column' } }}>
                    {termCard}
                    {nextTermCard}
                  </Box>
                );

                // Add events after first term
                if (firstTermEvents) acc.push(firstTermEvents);
                // Add events after second term
                if (secondTermEvents) acc.push(secondTermEvents);
              }
              // Skip odd indices as they're handled in the even index case

              return acc;
            }, [])}
          </Box>
        )}
      </Box>

      <br />
      {assumptions && assumptions.length > 0 && (
        <Box sx={{ mb: 3, p: 2, backgroundColor: 'var(--primary-15)', borderRadius: 3, border: '1px solid var(--primary)' }}>
          <Typography variant="h6" className="font-header-bold" gutterBottom>
            Plan Assumptions:
          </Typography>
          <Box component="ul" sx={{ m: 0, pl: 2 }}>
            {assumptions.map((assumption) => (
              <Typography key={assumption} component="li" variant="body2" className="font-body">
                {assumption}
=======
                </Box>
                
                {term.notes && (
                  <Box sx={{ p: 1, backgroundColor: 'var(--primary-15)' }}>
                    <Box sx={{ display: 'flex', alignItems: 'center', gap: 1, mb: 1 }}>
                      <Box
                        component="img"
                        src="/stu_icon_black.png"
                        alt="stu logo"
                        sx={{ width: 21, height: 21 }}
                      />
                      <Typography variant="body2" className="font-brand-bold" sx={{ fontWeight: 700, color: 'var(--foreground)' }}>
                        stu. tip!
                      </Typography>
                    </Box>
                    <Typography variant="body2" className="font-body" color="text.secondary">
                      {term.notes}
                    </Typography>
                    <Typography variant="body2" className="font-body-semi" sx={{ fontWeight: 600, color: 'var(--primary)' }}>
                      {termCredits} Credits
                    </Typography>
                  </Box>
                  {term.notes && (
                    <Box sx={{ mb: 2, p: 1, backgroundColor: 'var(--primary-15)', borderRadius: 2 }}>
                      <Typography variant="body2" className="font-body" color="text.secondary">{term.notes}</Typography>
                    </Box>
                  )}
                  {term.courses && Array.isArray(term.courses) && term.courses.length > 0 ? (
                    <Box>
                      <Typography variant="subtitle1" className="font-header-bold" gutterBottom sx={{ fontWeight: 700 }}>
                        Courses ({term.courses.length}):
                      </Typography>
                      <Box sx={{ display: 'flex', flexDirection: 'column', gap: 1 }}>
                        {term.courses.map((course: Course, courseIndex: number) => {
                          if (!course.code || !course.title) { console.warn(`⚠️ Skipping invalid course in term ${index + 1}:`, course); return null; }
                          return (
                            <DraggableCourse
                              key={`term-${index}-course-${courseIndex}-${course.code}-${course.title?.substring(0, 10)}`}
                              course={course}
                              courseIndex={courseIndex}
                              termIndex={index}
                              isEditMode={isEditMode}
                              currentPlanData={currentPlanData}
                              onMoveCourse={moveCourse}
                              movedCourses={movedCourses}
                            />
                          );
                        }).filter(Boolean)}
                      </Box>
                    </Box>
                  ) : (
                    <Typography variant="body2" className="font-body" color="text.secondary">No courses defined for this term</Typography>
                  )}
                </Box>
              </DroppableTerm>
            );
          })}
        </Box>
        {/* Drag Overlay for visual feedback */}
        <DragOverlay>
          {activeCourse ? (
            <Box
              sx={{
                p: 2,
                backgroundColor: 'white',
                borderRadius: 2,
                border: '2px solid var(--primary)',
                minHeight: '80px',
                display: 'flex',
                flexDirection: 'column',
                justifyContent: 'space-between',
                opacity: 0.9,
                transform: 'rotate(5deg)',
                boxShadow: '0 8px 32px rgba(18, 249, 135, 0.3)',
              }}
            >
              <Typography variant="body2" className="font-body-medium" sx={{ fontWeight: 'bold', mb: 1 }}>
                {activeCourse.code}: {activeCourse.title}
>>>>>>> 5a0a5705
              </Typography>
              <Typography variant="caption" className="font-body" color="text.secondary">
                {activeCourse.credits} credits
              </Typography>
            </Box>
          ) : null}
        </DragOverlay>
      </Box>
<<<<<<< HEAD

      {/* Drag Overlay for visual feedback */}
      <DragOverlay>
        {activeCourse ? (
          <Box
            sx={{
              p: 2,
              backgroundColor: 'white',
              borderRadius: 2,
              border: '2px solid var(--primary)',
              minHeight: '80px',
              display: 'flex',
              flexDirection: 'column',
              justifyContent: 'space-between',
              opacity: 0.9,
              transform: 'rotate(5deg)',
              boxShadow: '0 8px 32px rgba(18, 249, 135, 0.3)',
            }}
          >
            <Typography variant="body2" className="font-body-medium" sx={{ fontWeight: 'bold', mb: 1 }}>
              {activeCourse.code}: {activeCourse.title}
            </Typography>
            <Typography variant="caption" className="font-body" color="text.secondary">
              {activeCourse.credits} credits
            </Typography>
          </Box>
        ) : null}
      </DragOverlay>

      {/* Add Event Dialog */}
      <Dialog open={showEventDialog} onClose={() => setShowEventDialog(false)} maxWidth="sm" fullWidth>
        <DialogTitle className="font-header-bold">{editingEvent ? 'Edit Event' : 'Add Event'}</DialogTitle>
        <DialogContent>
          <Box sx={{ display: 'flex', flexDirection: 'column', gap: 3, pt: 2 }}>
            <FormControl fullWidth>
              <InputLabel
                className="font-body"
                sx={{
                  '&.Mui-focused': {
                    color: 'var(--primary-dark)',
                  },
                }}
              >
                Event Type
              </InputLabel>
              <Select
                value={newEventType}
                label="Event Type"
                onChange={(e) => setNewEventType(e.target.value as 'Major/Minor Application' | 'Internship')}
                className="font-body"
                sx={{
                  '& .MuiOutlinedInput-notchedOutline': {
                    borderColor: 'var(--border)',
                  },
                  '&:hover .MuiOutlinedInput-notchedOutline': {
                    borderColor: 'var(--primary)',
                  },
                  '&.Mui-focused .MuiOutlinedInput-notchedOutline': {
                    borderColor: 'var(--primary)',
                  },
                }}
              >
                <MenuItem value="Major/Minor Application" className="font-body">Major/Minor Application</MenuItem>
                <MenuItem value="Internship" className="font-body">Internship</MenuItem>
              </Select>
            </FormControl>

            <TextField
              fullWidth
              label="Event Title (Optional)"
              value={newEventTitle}
              onChange={(e) => setNewEventTitle(e.target.value)}
              placeholder={newEventType}
              className="font-body"
              sx={{
                '& .MuiOutlinedInput-root': {
                  '& fieldset': {
                    borderColor: 'var(--border)',
                  },
                  '&:hover fieldset': {
                    borderColor: 'var(--primary)',
                  },
                  '&.Mui-focused fieldset': {
                    borderColor: 'var(--primary)',
                  },
                },
                '& .MuiInputLabel-root.Mui-focused': {
                  color: 'var(--primary-dark)',
                },
              }}
            />

            <FormControl fullWidth>
              <InputLabel
                className="font-body"
                sx={{
                  '&.Mui-focused': {
                    color: 'var(--primary-dark)',
                  },
                }}
              >
                After Term
              </InputLabel>
              <Select
                value={newEventAfterTerm}
                label="After Term"
                onChange={(e) => setNewEventAfterTerm(e.target.value as number)}
                className="font-body"
                sx={{
                  '& .MuiOutlinedInput-notchedOutline': {
                    borderColor: 'var(--border)',
                  },
                  '&:hover .MuiOutlinedInput-notchedOutline': {
                    borderColor: 'var(--primary)',
                  },
                  '&.Mui-focused .MuiOutlinedInput-notchedOutline': {
                    borderColor: 'var(--primary)',
                  },
                }}
              >
                {currentPlanData.map((_, index) => (
                  <MenuItem key={index + 1} value={index + 1} className="font-body">
                    After Term {index + 1}
                  </MenuItem>
                ))}
              </Select>
            </FormControl>
          </Box>
        </DialogContent>
        <DialogActions>
          <Button onClick={() => setShowEventDialog(false)} className="font-body-semi">
            Cancel
          </Button>
          <Button
            onClick={handleSaveEvent}
            variant="contained"
            className="font-body-semi"
            sx={{
              backgroundColor: 'var(--primary)',
              '&:hover': { backgroundColor: 'var(--hover-green)' }
            }}
          >
            {editingEvent ? 'Save Changes' : 'Add Event'}
          </Button>
        </DialogActions>
      </Dialog>
=======
>>>>>>> 5a0a5705
    </DndContext>
  );
}<|MERGE_RESOLUTION|>--- conflicted
+++ resolved
@@ -11,7 +11,6 @@
 import InputLabel from '@mui/material/InputLabel';
 import Chip from '@mui/material/Chip';
 import EditIcon from '@mui/icons-material/Edit';
-<<<<<<< HEAD
 import ZoomOutMapIcon from '@mui/icons-material/ZoomOutMap';
 import ZoomInMapIcon from '@mui/icons-material/ZoomInMap';
 import AddIcon from '@mui/icons-material/Add';
@@ -24,9 +23,7 @@
 import DialogContent from '@mui/material/DialogContent';
 import DialogActions from '@mui/material/DialogActions';
 import TextField from '@mui/material/TextField';
-=======
 import DeleteIcon from '@mui/icons-material/Delete';
->>>>>>> 5a0a5705
 import { GraduationPlan } from '@/types/graduation-plan';
 import {
   DndContext,
@@ -638,7 +635,6 @@
     }
   };
 
-<<<<<<< HEAD
   // Event management functions
   const handleOpenEventDialog = (event?: Event) => {
     if (event) {
@@ -683,7 +679,6 @@
 
   const handleDeleteEvent = (eventId: string) => {
     setEvents(events.filter(e => e.id !== eventId));
-=======
   // Derive a unique, ordered list of requirements fulfilled across the entire plan
   const fulfilledRequirements = useMemo(() => {
     const seen = new Set<string>();
@@ -730,7 +725,6 @@
 
       return newData;
     });
->>>>>>> 5a0a5705
   };
 
   // Function to move a course between terms
@@ -899,17 +893,13 @@
         </Box>
       )}
 
-<<<<<<< HEAD
-=======
       {/* Trash Zone - Only visible when dragging */}
       {activeCourse && isEditMode && <TrashZone />}
       
->>>>>>> 5a0a5705
       <Box sx={{ display: 'flex', flexDirection: 'column', gap: 3 }}>
         <Box sx={{ display: 'flex', gap: 2, mb: 3, flexWrap: 'wrap', alignItems: 'center', justifyContent: 'space-between' }}>
           <Box sx={{ display: 'flex', gap: 2, flexWrap: 'wrap' }}>
             <Typography variant="body1" className="font-body">
-<<<<<<< HEAD
               Terms Planned: <Box component="span" sx={{ fontWeight: 'bold' }}>{currentPlanData.length}</Box>
             </Typography>
             {Boolean(durationYears) && (
@@ -934,7 +924,6 @@
                 onClick={() => handleOpenEventDialog()}
                 startIcon={<AddIcon />}
                 className="font-body-semi"
-=======
               Years: <Box component="span" sx={{ fontWeight: 'bold' }}>{durationYears}</Box> 
             </Typography>
           )}
@@ -1038,7 +1027,6 @@
                     <Typography variant="h6" className="font-header-bold" sx={{ color: 'var(--primary)', fontWeight: 800 }}>
                       Term {term.term || index + 1}
               <Box
->>>>>>> 5a0a5705
                 sx={{
                   backgroundColor: '#1A1A1A',
                   color: 'white',
@@ -1108,7 +1096,6 @@
                   <Typography variant="caption" className="font-body" sx={{ color: 'var(--primary)', fontWeight: 600, display: 'block', mb: 1.5 }}>
                     {termCredits} Credits
                   </Typography>
-<<<<<<< HEAD
 
                   {term.courses && Array.isArray(term.courses) && term.courses.length > 0 ? (
                     <Box sx={{ display: 'flex', flexDirection: 'column', gap: 0.5 }}>
@@ -1494,7 +1481,6 @@
             {assumptions.map((assumption) => (
               <Typography key={assumption} component="li" variant="body2" className="font-body">
                 {assumption}
-=======
                 </Box>
                 
                 {term.notes && (
@@ -1573,7 +1559,6 @@
             >
               <Typography variant="body2" className="font-body-medium" sx={{ fontWeight: 'bold', mb: 1 }}>
                 {activeCourse.code}: {activeCourse.title}
->>>>>>> 5a0a5705
               </Typography>
               <Typography variant="caption" className="font-body" color="text.secondary">
                 {activeCourse.credits} credits
@@ -1582,7 +1567,6 @@
           ) : null}
         </DragOverlay>
       </Box>
-<<<<<<< HEAD
 
       {/* Drag Overlay for visual feedback */}
       <DragOverlay>
@@ -1729,8 +1713,6 @@
           </Button>
         </DialogActions>
       </Dialog>
-=======
->>>>>>> 5a0a5705
     </DndContext>
   );
 }