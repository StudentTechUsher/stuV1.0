--- conflicted
+++ resolved
@@ -11,15 +11,6 @@
 import InputLabel from '@mui/material/InputLabel';
 import Select, { SelectChangeEvent } from '@mui/material/Select';
 import MenuItem from '@mui/material/MenuItem';
-<<<<<<< HEAD
-import GraduationPlanner from "@/components/grad-planner/graduation-planner";
-import CreateGradPlanDialog from "@/components/grad-planner/create-grad-plan-dialog";
-import ProgramSelectionDialog, { type ProgramSelections } from "@/components/grad-planner/ProgramSelectionDialog";
-import InlineEditableTitle from "@/components/grad-planner/inline-editable-title";
-import { PlusIcon } from 'lucide-react';
-import { encodeAccessIdClient } from '@/lib/utils/access-id';
-import { updateGradPlanNameAction } from '@/lib/services/server-actions';
-=======
 import TextField from '@mui/material/TextField';
 import Dialog from '@mui/material/Dialog';
 import DialogTitle from '@mui/material/DialogTitle';
@@ -33,7 +24,6 @@
 import { encodeAccessIdClient } from '@/lib/utils/access-id';
 import { updateGradPlanNameAction, deleteGradPlanAction } from '@/lib/services/server-actions';
 import { validatePlanName } from '@/lib/utils/plan-name-validation';
->>>>>>> 2ebd2cd4
 
 interface Term {
   term: string;
@@ -85,8 +75,6 @@
 
   const [gradPlans, setGradPlans] = useState<GradPlanRecord[]>(allGradPlans);
   const [selectedGradPlan, setSelectedGradPlan] = useState<GradPlanRecord | null>(activeGradPlan);
-<<<<<<< HEAD
-=======
   const [planNameInput, setPlanNameInput] = useState('');
   const [planNameError, setPlanNameError] = useState<string | null>(null);
   const [isSavingPlanName, setIsSavingPlanName] = useState(false);
@@ -96,7 +84,6 @@
   const [renameInput, setRenameInput] = useState('');
   const [renameError, setRenameError] = useState<string | null>(null);
   const [isSavingRename, setIsSavingRename] = useState(false);
->>>>>>> 2ebd2cd4
   const [notification, setNotification] = useState<{ open: boolean; message: string; severity: 'success' | 'error' }>({
     open: false,
     message: '',
@@ -271,11 +258,9 @@
     }
   };
 
-<<<<<<< HEAD
   const selectedPlanName = selectedGradPlan && typeof selectedGradPlan.plan_name === 'string'
     ? selectedGradPlan.plan_name.trim()
     : '';
-=======
   const handlePlanNameKeyDown = (event: React.KeyboardEvent<HTMLInputElement>) => {
     if (event.key === 'Enter') {
       event.currentTarget.blur(); // Trigger onBlur to save
@@ -349,7 +334,6 @@
   const handleCloseNotification = () => {
     setNotification({ ...notification, open: false });
   };
->>>>>>> 2ebd2cd4
 
   const selectedPlanCreatedAt = (() => {
     if (!selectedGradPlan?.created_at) return null;
@@ -432,7 +416,6 @@
                   Graduation Plan
                 </span>
                 <div className="flex flex-wrap items-center gap-3">
-<<<<<<< HEAD
                   {selectedGradPlan ? (
                     <InlineEditableTitle
                       value={selectedPlanName}
@@ -444,57 +427,15 @@
                       Untitled Graduation Plan
                     </h1>
                   )}
-=======
-                  <div className="flex items-center gap-2">
-                    {selectedGradPlan && (
-                      <EditablePlanTitle
-                        planId={selectedGradPlan.id}
-                        initialName={selectedGradPlan.plan_name || ''}
-                        onSaved={(newName: string) => {
-                          setPlanNameInput(newName);
-                          setNotification({ open: true, message: 'Plan name updated!', severity: 'success' });
-                        }}
-                        className="text-4xl font-semibold text-[#0a1f1a]"
-                      />
-                    )}
-                    {allGradPlans.length > 1 && (
-                      <IconButton
-                        onClick={() => setShowPlanSwitcher(true)}
-                        sx={{
-                          borderRadius: '7px',
-                          backgroundColor: 'rgba(10,31,26,0.06)',
-                          border: '1.5px solid rgba(10,31,26,0.15)',
-                          width: '48px',
-                          height: '48px',
-                          transition: 'all 0.2s ease',
-                          '&:hover': {
-                            backgroundColor: 'rgba(10,31,26,0.1)',
-                            borderColor: 'rgba(10,31,26,0.3)',
-                          },
-                        }}
-                      >
-                        <svg width="20" height="20" viewBox="0 0 20 20" fill="none" xmlns="http://www.w3.org/2000/svg">
-                          <path d="M3 6h14M3 10h14M3 14h14" stroke="currentColor" strokeWidth="2" strokeLinecap="round"/>
-                        </svg>
-                      </IconButton>
-                    )}
-                  </div>
->>>>>>> 2ebd2cd4
                   {selectedPlanCreatedAt && (
                     <span className="inline-flex items-center rounded-full bg-[#0a1f1a] px-3 py-1 text-xs font-semibold uppercase tracking-[0.18em] text-white shadow-[0_10px_30px_-20px_rgba(10,31,26,0.65)]">
                       Created {selectedPlanCreatedAt}
                     </span>
                   )}
                 </div>
-<<<<<<< HEAD
                 {selectedGradPlan && !selectedPlanName && (
                   <p className="max-w-xl text-sm leading-relaxed text-[color-mix(in_srgb,var(--muted-foreground)_68%,black_32%)]">
                     Click on the title above to give this plan a name.
-=======
-                {!planNameInput.trim() && !isEditingPlanName && (
-                  <p className="max-w-xl text-sm leading-relaxed text-[color-mix(in_srgb,var(--muted-foreground)_68%,black_32%)]">
-                    Click the field above to give this plan a name.
->>>>>>> 2ebd2cd4
                   </p>
                 )}
               </div>
@@ -539,7 +480,6 @@
               </div>
             </div>
 
-<<<<<<< HEAD
             {allGradPlans.length > 1 && (
               <div className="flex flex-col gap-3">
                 <FormControl sx={{ minWidth: 260 }} size="small">
@@ -611,8 +551,6 @@
                 </FormControl>
               </div>
             )}
-=======
->>>>>>> 2ebd2cd4
           </div>
         </section>
 
