'use client';

import { useState } from 'react';
import { useRouter } from 'next/navigation';
import Box from '@mui/material/Box';
import Button from '@mui/material/Button';
import Typography from '@mui/material/Typography';
import Alert from '@mui/material/Alert';
import Snackbar from '@mui/material/Snackbar';
import FormControl from '@mui/material/FormControl';
import InputLabel from '@mui/material/InputLabel';
import Select, { SelectChangeEvent } from '@mui/material/Select';
import MenuItem from '@mui/material/MenuItem';
import GraduationPlanner from "@/components/grad-planner/graduation-planner";
import CreateGradPlanDialog from "@/components/grad-planner/create-grad-plan-dialog";
import { ProgramRow } from "@/types/program";
import { PlusIcon } from 'lucide-react';
import { encodeAccessIdClient } from '@/lib/utils/access-id';

interface Term {
  term: string;
  notes?: string;
  courses?: Array<{
    code: string;
    title: string;
    credits: number;
    fulfills?: string[];
  }>;
  credits_planned?: number;
}

interface GradPlanRecord {
  id: string;
  plan_details: unknown;
  [key: string]: unknown;
}

interface GradPlanClientProps {
  user: {
    id: string;
    email?: string;
  } | null;
  studentRecord: {
    id: string;
    profile_id: string;
    university_id: number;
    [key: string]: unknown;
  } | null;
  allGradPlans: GradPlanRecord[];
  activeGradPlan: GradPlanRecord | null;
  programsData: ProgramRow[];
  genEdData: ProgramRow[];
}

export default function GradPlanClient({ user, studentRecord, allGradPlans, activeGradPlan, programsData, genEdData }: Readonly<GradPlanClientProps>) {
  const router = useRouter();
  const [isDialogOpen, setIsDialogOpen] = useState(false);
  const [selectedGradPlan, setSelectedGradPlan] = useState<GradPlanRecord | null>(activeGradPlan);
  const [notification, setNotification] = useState<{ open: boolean; message: string; severity: 'success' | 'error' }>({
    open: false,
    message: '',
    severity: 'success'
  });

  const handleGradPlanSelection = (event: SelectChangeEvent<string>) => {
    const selectedId = event.target.value;
    const selectedPlan = allGradPlans.find(plan => plan.id === selectedId);
    setSelectedGradPlan(selectedPlan || null);
  };

  const handleCreatePlan = () => {
    setIsDialogOpen(true);
  };

  const handleEditPlan = async () => {
    // Always redirect to unified editing route
    if (selectedGradPlan?.id) {
      // selectedGradPlan is a database record with an id field
      const planId = selectedGradPlan.id;
      const accessId = encodeAccessIdClient(planId);
      router.push(`/dashboard/grad-plan/${accessId}`);
    } else {
      // No plan exists, shouldn't happen but handle gracefully
      setNotification({
        open: true,
        message: 'No graduation plan found to edit',
        severity: 'error'
      });
    }
  };

  const handleCloseNotification = () => {
    setNotification({ ...notification, open: false });
  };

  const handleCloseDialog = () => {
    setIsDialogOpen(false);
  };

  const handlePlanCreated = (aiGeneratedPlan: Term[], programIds: number[], accessId?: string) => {
    // Close the create plan dialog
    setIsDialogOpen(false);
    
    // Show success notification
    setNotification({
      open: true,
      message: 'AI has created your graduation plan! Redirecting to editing view...',
      severity: 'success'
    });

    // Redirect to the unified editing view using the accessId
    if (accessId) {
      router.push(`/dashboard/grad-plan/${accessId}`);
    } else {
      console.error('No access ID returned from creation');
      setNotification({
        open: true,
        message: 'Plan created but failed to redirect. Please refresh the page.',
        severity: 'error'
      });
    }
  };

  if (!user) {
    return (
      <Box sx={{ p: 2 }}>
        <div>Please log in to view your graduation plan.</div>
      </Box>
    );
  }

  if (!studentRecord) {
    return (
      <Box sx={{ p: 2 }}>
        <Typography variant="h4" gutterBottom>
          Graduation Plan
        </Typography>
        <Typography variant="body1" color="text.secondary" gutterBottom>
          Student record not found. User ID: {user.id}
        </Typography>
        <Button variant="contained" color="primary" sx={{ mt: 2 }}>
          Create Student Profile
        </Button>
      </Box>
    );
  }

  return (
    <Box sx={{ p: 2 }}>
      <Box sx={{ display: 'flex', justifyContent: 'space-between', alignItems: 'center', mb: 3 }}>
        <Box sx={{ display: 'flex', gap: 2, alignItems: 'center' }}>
          {allGradPlans.length > 1 && (
            <FormControl sx={{ minWidth: 300 }}>
              <InputLabel id="grad-plan-select-label">Select Graduation Plan</InputLabel>
              <Select
                labelId="grad-plan-select-label"
                value={selectedGradPlan?.id || ''}
                label="Select Graduation Plan"
                onChange={handleGradPlanSelection}
              >
                {allGradPlans.map((plan) => {
                  try {
                    const createdAt = plan.created_at 
                      ? new Date(plan.created_at as string).toLocaleString()
                      : 'Unknown Date';
                    return (
                      <MenuItem key={plan.id} value={plan.id}>
                        Plan made on {createdAt}
                      </MenuItem>
                    );
                  } catch (error) {
                    console.error('Error accessing plan data:', error);
                    return (
                      <MenuItem key={plan.id} value={plan.id}>
                        Plan {plan.id.slice(0, 8)} - {plan.created_at 
                          ? new Date(plan.created_at as string).toLocaleString()
                          : 'Unknown Date'}
                      </MenuItem>
                    );
                  }
                })}
              </Select>
            </FormControl>
          )}
          
          {selectedGradPlan && (
            <Button 
              variant="contained" 
              color="success"
              onClick={handleCreatePlan}
              sx={{
                backgroundColor: 'var(--primary)',
                '&:hover': {
                  backgroundColor: 'var(--hover-green)'
                }
              }}
            >
                <PlusIcon style={{ marginRight: 2 }} />
              Create New Grad Plan
            </Button>
          )}
          
<<<<<<< HEAD
          {selectedGradPlan && (
            <Button 
              variant="outlined"
              color="primary"
              onClick={handleEditPlan}
              sx={{ 
                borderColor: '#1976d2',
                color: '#1976d2',
                '&:hover': {
                  borderColor: '#1565c0',
                  backgroundColor: 'rgba(25, 118, 210, 0.04)'
                }
              }}
            >
              Edit Graduation Plan
            </Button>
=======
          {gradPlanRecord && (
            <>
              <Button 
                variant={isEditMode ? "contained" : "outlined"}
                color={isEditMode ? "warning" : "primary"}
                onClick={handleEditPlan}
                disabled={isSubmitting}
                sx={{
                  ...(isEditMode ? {
                    backgroundColor: 'var(--action-edit)',
                    '&:hover': {
                      backgroundColor: 'var(--action-edit-hover)'
                    }
                  } : {
                    borderColor: 'var(--action-info)',
                    color: 'var(--action-info)',
                    '&:hover': {
                      borderColor: 'var(--action-info-hover)',
                      backgroundColor: 'rgba(25, 118, 210, 0.04)'
                    }
                  })
                }}
              >
                {isSubmitting ? 'Submitting...' : (isEditMode ? 'Submit for Approval' : 'Edit Current Grad Plan')}
              </Button>
              
              {isEditMode && (
                <Button 
                  variant="outlined"
                  color="error"
                  onClick={handleCancelEdit}
                  disabled={!canCancelEdit}
                  sx={{
                    borderColor: canCancelEdit ? 'var(--action-cancel)' : 'action.disabled',
                    color: canCancelEdit ? 'var(--action-cancel)' : 'action.disabled',
                    '&:hover': canCancelEdit ? {
                      borderColor: 'var(--action-cancel-hover)',
                      backgroundColor: 'rgba(244, 67, 54, 0.04)'
                    } : {},
                    '&:disabled': {
                      borderColor: 'action.disabled',
                      color: 'action.disabled'
                    }
                  }}
                >
                  {canCancelEdit ? 'Cancel Edit' : 'Submit Required'}
                </Button>
              )}
            </>
>>>>>>> eb2ca51e
          )}
        </Box>
      </Box>
      
      {selectedGradPlan ? (
        <Box>
          <GraduationPlanner 
            plan={selectedGradPlan.plan_details as Record<string, unknown>} 
            isEditMode={false}
          />
        </Box>
      ) : (
        <Box 
          sx={{ 
            textAlign: 'center', 
            py: 6,
            px: 4,
            backgroundColor: 'grey.50',
            borderRadius: 2,
            border: '2px dashed',
            borderColor: 'grey.300'
          }}
        >
          <Typography variant="h5" gutterBottom className="font-header" sx={{ color: 'text.primary' }}>
            Welcome to Your Graduation Planner!
          </Typography>
          <Typography variant="body1" className="font-body-medium" color="text.secondary" sx={{ mb: 3, maxWidth: 600, mx: 'auto' }}>
            You don&apos;t have a graduation plan yet. Let&apos;s create one! Our AI assistant can help you build
            a personalized graduation plan based on your major, interests, and graduation requirements.
          </Typography>
          <Box sx={{ display: 'flex', gap: 2, justifyContent: 'center', flexWrap: 'wrap' }}>
            <Button 
              variant="contained" 
              color="success"
              size="large"
              onClick={handleCreatePlan}
              sx={{
                backgroundColor: 'var(--primary)',
                px: 4,
                py: 1.5,
                '&:hover': {
                  backgroundColor: 'var(--hover-green)'
                }
              }}
            >
              <PlusIcon style={{ marginRight: 8 }} />
              Create My Graduation Plan
            </Button>
          </Box>
          <Typography variant="caption" color="text.secondary" sx={{ mt: 2, display: 'block' }}>
            Don&apos;t worry - you can always edit and customize your plan later!
          </Typography>
        </Box>
      )}

      <CreateGradPlanDialog
        open={isDialogOpen}
        onClose={handleCloseDialog}
        programsData={programsData}
        genEdData={genEdData}
        onPlanCreated={handlePlanCreated}
      />
      
      <Snackbar
        open={notification.open}
        autoHideDuration={6000}
        onClose={handleCloseNotification}
        anchorOrigin={{ vertical: 'bottom', horizontal: 'center' }}
      >
        <Alert
          onClose={handleCloseNotification}
          severity={notification.severity}
          variant="filled"
          sx={{ width: '100%' }}
        >
          {notification.message}
        </Alert>
      </Snackbar>
    </Box>
  );
}<|MERGE_RESOLUTION|>--- conflicted
+++ resolved
@@ -200,74 +200,29 @@
             </Button>
           )}
           
-<<<<<<< HEAD
-          {selectedGradPlan && (
-            <Button 
-              variant="outlined"
-              color="primary"
-              onClick={handleEditPlan}
-              sx={{ 
-                borderColor: '#1976d2',
-                color: '#1976d2',
-                '&:hover': {
-                  borderColor: '#1565c0',
-                  backgroundColor: 'rgba(25, 118, 210, 0.04)'
-                }
-              }}
-            >
-              Edit Graduation Plan
-            </Button>
-=======
-          {gradPlanRecord && (
-            <>
-              <Button 
-                variant={isEditMode ? "contained" : "outlined"}
-                color={isEditMode ? "warning" : "primary"}
+            {selectedGradPlan && (
+              <Button
+                variant="outlined"
+                color="primary"
                 onClick={handleEditPlan}
-                disabled={isSubmitting}
                 sx={{
-                  ...(isEditMode ? {
-                    backgroundColor: 'var(--action-edit)',
-                    '&:hover': {
-                      backgroundColor: 'var(--action-edit-hover)'
-                    }
-                  } : {
-                    borderColor: 'var(--action-info)',
-                    color: 'var(--action-info)',
-                    '&:hover': {
-                      borderColor: 'var(--action-info-hover)',
-                      backgroundColor: 'rgba(25, 118, 210, 0.04)'
-                    }
-                  })
+                  // Styling borrowed from the "outlined" path of the second branch
+                  borderColor: 'var(--action-info)',
+                  color: 'var(--action-info)',
+                  '&:hover': {
+                    borderColor: 'var(--action-info-hover)',
+                    backgroundColor: 'rgba(25, 118, 210, 0.04)',
+                  },
+                  // Optional: keep disabled styles consistent if you ever pass `disabled`
+                  '&:disabled': {
+                    borderColor: 'action.disabled',
+                    color: 'action.disabled',
+                  },
                 }}
               >
-                {isSubmitting ? 'Submitting...' : (isEditMode ? 'Submit for Approval' : 'Edit Current Grad Plan')}
+                Edit Graduation Plan
               </Button>
-              
-              {isEditMode && (
-                <Button 
-                  variant="outlined"
-                  color="error"
-                  onClick={handleCancelEdit}
-                  disabled={!canCancelEdit}
-                  sx={{
-                    borderColor: canCancelEdit ? 'var(--action-cancel)' : 'action.disabled',
-                    color: canCancelEdit ? 'var(--action-cancel)' : 'action.disabled',
-                    '&:hover': canCancelEdit ? {
-                      borderColor: 'var(--action-cancel-hover)',
-                      backgroundColor: 'rgba(244, 67, 54, 0.04)'
-                    } : {},
-                    '&:disabled': {
-                      borderColor: 'action.disabled',
-                      color: 'action.disabled'
-                    }
-                  }}
-                >
-                  {canCancelEdit ? 'Cancel Edit' : 'Submit Required'}
-                </Button>
-              )}
-            </>
->>>>>>> eb2ca51e
+            )}
           )}
         </Box>
       </Box>
