'use client';

import { useMemo, useState, useCallback, useEffect } from 'react';
import Dialog from '@mui/material/Dialog';
import DialogTitle from '@mui/material/DialogTitle';
import DialogContent from '@mui/material/DialogContent';
import DialogActions from '@mui/material/DialogActions';
import Button from '@mui/material/Button';
import IconButton from '@mui/material/IconButton';
import FormControl from '@mui/material/FormControl';
import InputLabel from '@mui/material/InputLabel';
import Select from '@mui/material/Select';
import MenuItem from '@mui/material/MenuItem';
import Box from '@mui/material/Box';
import Typography from '@mui/material/Typography';
import Divider from '@mui/material/Divider';
import Chip from '@mui/material/Chip';
import Alert from '@mui/material/Alert';
import Snackbar from '@mui/material/Snackbar';
import CircularProgress from '@mui/material/CircularProgress';
import CloseIcon from '@mui/icons-material/Close';
import TextField from '@mui/material/TextField';
import DeleteIcon from '@mui/icons-material/DeleteOutline';
import AddIcon from '@mui/icons-material/Add';
import Fab from '@mui/material/Fab';
import Tooltip from '@mui/material/Tooltip';
import SchoolIcon from '@mui/icons-material/School';
import BalanceIcon from '@mui/icons-material/Scale';
import ToggleButton from '@mui/material/ToggleButton';
import ToggleButtonGroup from '@mui/material/ToggleButtonGroup';
import type { ProgramRow } from '@/types/program';
import { OrganizeCoursesIntoSemesters } from '@/lib/services/client-actions';
import { type SelectionMode } from '@/lib/selectionMode';
import {
  parseRequirementsFromGenEd,
  parseProgramRequirements,
  getProgramDropdownCount,
  collectCourses,
  creditText,
  getRequirementKey,
  shouldAutoSelect,
  getValidCourses,
  getDropdownCount,
  getFlattenedRequirements,
  type CourseBlock,
  type Credits
} from './helpers/grad-plan-helpers';

interface Term {
  term: string;
  notes?: string;
  courses?: Array<{
    code: string;
    title: string;
    credits: number;
    fulfills?: string[];
  }>;
  credits_planned?: number;
}

interface Course {
  code: string;
  title: string;
  credits: Credits | number | string;
  prerequisite?: string;
}

// Types for program & requirement logic moved to helpers (imported above)

// === Props ===
interface CreateGradPlanDialogProps {
  open: boolean;
  onClose: () => void;
  programsData: ProgramRow[];
  genEdData: ProgramRow[];
  onPlanCreated?: (aiGeneratedPlan: Term[], selectedProgramIds: number[], accessId?: string) => void;
  prompt: string;
}

export default function CreateGradPlanDialog({
  open,
  onClose,
  programsData,
  genEdData,
  onPlanCreated,
  prompt
}: Readonly<CreateGradPlanDialogProps>) {

  // State: institution selection mode and effective mode
  const [institutionMode, setInstitutionMode] = useState<SelectionMode | null>(null);
  const [loadingInstitutionMode, setLoadingInstitutionMode] = useState(true);
  const [userChosenMode, setUserChosenMode] = useState<'AUTO' | 'MANUAL'>('AUTO');

  // State: selected courses per requirement (array because we may need multiple dropdowns)
  const [selectedCourses, setSelectedCourses] = useState<Record<string, string[]>>({});
  // State: selected courses for program requirements
  const [selectedProgramCourses, setSelectedProgramCourses] = useState<Record<string, string[]>>({});
  // State: selected programs
  const [selectedPrograms, setSelectedPrograms] = useState<Set<string>>(new Set());
  // State: plan creation
  const [isCreatingPlan, setIsCreatingPlan] = useState(false);
  const [planCreationError, setPlanCreationError] = useState<string | null>(null);
  // Snackbar for success/error feedback
  const [snackbar, setSnackbar] = useState<{ open: boolean; message: string; severity: 'success' | 'error' | 'info' | 'warning' }>(
    { open: false, message: '', severity: 'info' }
  );
  const showSnackbar = (message: string, severity: 'success' | 'error' | 'info' | 'warning' = 'info') =>
    setSnackbar({ open: true, message, severity });
  const handleCloseSnackbar = () => setSnackbar(s => ({ ...s, open: false }));
  // State: dynamic loading message
  const [loadingMessage, setLoadingMessage] = useState({
    title: 'Creating Your Graduation Plan',
    subtitle: 'AI is organizing your courses into semesters...'
  });

<<<<<<< HEAD
  // Fetch institution selection mode on mount
  useEffect(() => {
    async function fetchInstitutionMode() {
      try {
        const profileRes = await fetch('/api/my-profile');
        if (!profileRes.ok) throw new Error('Failed to fetch profile');
        const profileData = await profileRes.json();
        const universityId = profileData.university_id;

        const settingsRes = await fetch(`/api/institutions/${universityId}/settings`);
        if (!settingsRes.ok) throw new Error('Failed to fetch settings');
        const settingsData = await settingsRes.json();
        setInstitutionMode(settingsData.selection_mode || 'MANUAL');
      } catch (error) {
        console.error('Error fetching institution mode:', error);
        setInstitutionMode('MANUAL'); // default fallback
      } finally {
        setLoadingInstitutionMode(false);
      }
    }

    if (open) {
      fetchInstitutionMode();
    }
  }, [open]);

  // Determine effective mode
  const effectiveMode: 'AUTO' | 'MANUAL' = useMemo(() => {
    if (!institutionMode) return 'MANUAL';
    if (institutionMode === 'AUTO') return 'AUTO';
    if (institutionMode === 'MANUAL') return 'MANUAL';
    // institutionMode === 'CHOICE'
    return userChosenMode;
  }, [institutionMode, userChosenMode]);
=======
  // User-added elective courses (manually specified by user to fulfill elective requirements)
  interface UserElectiveCourse { id: string; code: string; title: string; credits: number; }
  const [userElectives, setUserElectives] = useState<UserElectiveCourse[]>([]);
  const [showElectiveForm, setShowElectiveForm] = useState(false);
  const [electiveDraft, setElectiveDraft] = useState<{ code: string; title: string; credits: string }>({ code: '', title: '', credits: '' });
  const [electiveError, setElectiveError] = useState<string | null>(null);

  // GenEd sequencing strategy: 'early' or 'balanced'
  type GenEdStrategy = 'early' | 'balanced';
  const [genEdStrategy, setGenEdStrategy] = useState<GenEdStrategy>('balanced');
  const handleChangeGenEdStrategy = (_: unknown, value: GenEdStrategy | null) => {
    if (value) setGenEdStrategy(value);
  };

  const resetElectiveDraft = () => {
    setElectiveDraft({ code: '', title: '', credits: '' });
    setElectiveError(null);
  };

  const handleAddElective = () => {
    const code = electiveDraft.code.trim().toUpperCase();
    const title = electiveDraft.title.trim();
    const creditsNum = parseFloat(electiveDraft.credits);

    if (!code || !title) {
      setElectiveError('Code and title are required.');
      return;
    }
    if (isNaN(creditsNum) || creditsNum <= 0) {
      setElectiveError('Credits must be a positive number.');
      return;
    }
    // Optional: restrict to quarter or half credit increments (commented out)
    // if ((creditsNum * 2) % 1 !== 0) { setElectiveError('Use increments of 0.5 credits.'); return; }
    if (userElectives.some(e => e.code === code)) {
      setElectiveError('This course code has already been added.');
      return;
    }
    const normalizedCredits = parseFloat(creditsNum.toFixed(2));
    const newCourse: UserElectiveCourse = { id: `${Date.now()}-${Math.random().toString(36).slice(2)}`, code, title, credits: normalizedCredits };
    setUserElectives(prev => [...prev, newCourse]);
    resetElectiveDraft();
    setShowElectiveForm(false);
  };

  const handleRemoveElective = (id: string) => {
    setUserElectives(prev => prev.filter(c => c.id !== id));
  };
>>>>>>> 5a0a5705

  // memoized parsed data using extracted helpers
  const requirements = useMemo(() => parseRequirementsFromGenEd(genEdData), [genEdData]);
  const programRequirements = useMemo(() => parseProgramRequirements(programsData, selectedPrograms), [programsData, selectedPrograms]);

  // course options per requirement (memoized map)
  const requirementCoursesMap = useMemo<Record<string, CourseBlock[]>>(() => {
    const map: Record<string, CourseBlock[]> = {};
    for (const req of requirements) {
      map[req.subtitle] = collectCourses(req.blocks);
    }
    return map;
  }, [collectCourses, requirements]);

  // ensure state array length matches dropdown count for each requirement
  const ensureSlots = useCallback((subtitle: string, count: number) => {
    setSelectedCourses(prev => {
      const prevList = prev[subtitle] ?? [];
      if (prevList.length === count) return prev;
      const nextList = [...prevList];
      while (nextList.length < count) nextList.push('');
      if (nextList.length > count) nextList.length = count;
      return { ...prev, [subtitle]: nextList };
    });
  }, []);

  // ensure state array length for program requirements
  const ensureProgramSlots = useCallback((requirementKey: string, count: number) => {
    setSelectedProgramCourses(prev => {
      const prevList = prev[requirementKey] ?? [];
      if (prevList.length === count) return prev;
      const nextList = [...prevList];
      while (nextList.length < count) nextList.push('');
      if (nextList.length > count) nextList.length = count;
      return { ...prev, [requirementKey]: nextList };
    });
  }, []);

  // Initialize slots for all requirements when they change
  useEffect(() => {
    requirements.forEach(req => {
      const dropdownCount = getDropdownCount(req);
      ensureSlots(req.subtitle, dropdownCount);
    });

    // Initialize slots for program requirements (for each selected program)
    Array.from(selectedPrograms).forEach(programId => {
      programRequirements.forEach(req => {
        if (req.courses) {
          const dropdownCount = getProgramDropdownCount(req);
          const requirementKey = getRequirementKey(programId, req);
          
          // Just ensure slots exist (auto-population handled by separate effect)
          ensureProgramSlots(requirementKey, dropdownCount);
        }
        if (req.subRequirements) {
          req.subRequirements.forEach(subReq => {
            const dropdownCount = getProgramDropdownCount(subReq);
            const subReqKey = getRequirementKey(programId, subReq, true);
            ensureProgramSlots(subReqKey, dropdownCount);
          });
        }
      });
    });
  }, [requirements, ensureSlots, programRequirements, ensureProgramSlots, selectedPrograms]);

  // Auto-population effect for general requirements (runs once when dialog opens)
  useEffect(() => {
    if (!open) return;

    const timer = setTimeout(() => {
      // Auto-populate general requirements
      requirements.forEach(req => {
        const dropdownCount = getDropdownCount(req);
        const courses = requirementCoursesMap[req.subtitle] || [];
        if (courses.length > 0 && courses.length === dropdownCount) {
          setSelectedCourses(prev => {
            const existing = prev[req.subtitle] ?? [];
            const hasEmptySlots = existing.length < dropdownCount || existing.some(course => !course || course.trim() === '');
            
            if (hasEmptySlots) {
              const next = [...existing];
              while (next.length < dropdownCount) next.push('');
              
              courses.forEach((course, index) => {
                if (index < dropdownCount && (!next[index] || next[index].trim() === '')) {
                  next[index] = course.code;
                }
              });
              return { ...prev, [req.subtitle]: next };
            }
            return prev;
          });
        }
      });
    }, 500); // 500ms delay

    return () => clearTimeout(timer);
  }, [open, requirements, requirementCoursesMap, getDropdownCount]);

  // Auto-population effect for program requirements (runs when programs are selected/changed)
  useEffect(() => {
    if (!open || selectedPrograms.size === 0) return;

    const timer = setTimeout(() => {
      Array.from(selectedPrograms).forEach(programId => {
        programRequirements.forEach(req => {
          if (req.courses) {
            const dropdownCount = getProgramDropdownCount(req);
            const requirementKey = getRequirementKey(programId, req);
            const validCourses = getValidCourses(req);
            
            if (shouldAutoSelect(req, false)) {
              setSelectedProgramCourses(prev => {
                const existing = prev[requirementKey] ?? [];
                const hasEmptySlots = existing.length < dropdownCount || existing.some(course => !course || course.trim() === '');
                
                if (hasEmptySlots) {
                  const next = [...existing];
                  while (next.length < dropdownCount) next.push('');
                  
                  for (let i = 0; i < dropdownCount && i < validCourses.length; i++) {
                    if (!next[i] || next[i].trim() === '') {
                      next[i] = validCourses[i].code;
                    }
                  }
                  return { ...prev, [requirementKey]: next };
                }
                return prev;
              });
            }
          }
        });
      });
    }, 300); // 300ms delay for program selection changes

    return () => clearTimeout(timer);
  }, [open, selectedPrograms, programRequirements]);

  // Clear error when selections change
  useEffect(() => {
    if (planCreationError) {
      setPlanCreationError(null);
    }
  }, [selectedCourses, selectedProgramCourses, selectedPrograms, planCreationError]);

  // Clean up program course selections when programs are deselected
  useEffect(() => {
    setSelectedProgramCourses(prev => {
      const filtered: Record<string, string[]> = {};
      Object.keys(prev).forEach(key => {
        const programId = key.split('-')[0]; // Extract program ID from key
        if (selectedPrograms.has(programId)) {
          filtered[key] = prev[key];
        }
        // Otherwise, we skip this key, effectively removing it
      });
      return filtered;
    });
  }, [selectedPrograms]);

  // handle a specific slot selection for a requirement
  const handleCourseSelection = (subtitle: string, slotIndex: number, courseCode: string) => {
    setSelectedCourses(prev => {
      const existing = prev[subtitle] ?? [];
      const next = [...existing];
      next[slotIndex] = courseCode;
      return { ...prev, [subtitle]: next };
    });
  };

  // handle program course selection
  const handleProgramCourseSelection = (requirementKey: string, slotIndex: number, courseCode: string) => {
    setSelectedProgramCourses(prev => {
      const existing = prev[requirementKey] ?? [];
      const next = [...existing];
      next[slotIndex] = courseCode;
      return { ...prev, [requirementKey]: next };
    });
  };

  // handle program selection toggle
  const handleProgramToggle = (programId: string) => {
    setSelectedPrograms(prev => {
      const newSet = new Set(prev);
      if (newSet.has(programId)) {
        newSet.delete(programId);
      } else {
        newSet.add(programId);
      }
      return newSet;
    });
  };

  // Check if all required dropdowns are filled (only when effectiveMode is MANUAL)
  const areAllDropdownsFilled = useMemo(() => {
    // Require at least one program to be selected
    if (selectedPrograms.size === 0) return false;

    // In AUTO mode, don't require dropdowns to be filled
    if (effectiveMode === 'AUTO') return true;

    // In MANUAL mode, check all dropdowns
    // Check GenEd requirements
    const genEdFilled = requirements.every(req => {
      if (!req.requirement?.rule) return true; // Skip if no rule

      const dropdownCount = getDropdownCount(req);
      if (dropdownCount === 0) return true; // No dropdowns needed

      const selected = selectedCourses[req.subtitle] || [];
      return selected.length >= dropdownCount && selected.every(course => course && course.trim() !== '');
    });

    // Check Program requirements for each selected program
    const programsFilled = Array.from(selectedPrograms).every(programId => {
      return programRequirements.every(req => {
        // Check main requirement courses
        if (req.courses && req.courses.length > 0) {
          const dropdownCount = getProgramDropdownCount(req);
          const selected = selectedProgramCourses[`${programId}-req-${req.requirementId}`] || [];
          const filled = selected.length >= dropdownCount && selected.every(course => course && course.trim() !== '');
          if (!filled) return false;
        }

        // Check sub-requirements
        if (req.subRequirements && req.subRequirements.length > 0) {
          return req.subRequirements.every(subReq => {
            const dropdownCount = getProgramDropdownCount(subReq);
            const selected = selectedProgramCourses[getRequirementKey(programId, subReq, true)] || [];
            return selected.length >= dropdownCount && selected.every(course => course && course.trim() !== '');
          });
        }

        return true;
      });
    });

    return genEdFilled && programsFilled;
  }, [selectedCourses, selectedProgramCourses, selectedPrograms, requirements, programRequirements, effectiveMode]);

  // Generate selected classes JSON
  const generateSelectedClassesJson = useMemo(() => {
    if (!areAllDropdownsFilled) return null;

    // Helper function to get course details
    const getCourseDetails = (courseCode: string, courseList: (CourseBlock | Course)[]) => {
      const course = courseList.find(c => c.code === courseCode);
      if (!course) return { code: courseCode, title: 'Unknown', credits: 'Unknown' };
      
      let creditsValue: string | number = 'Unknown';
      if (course.credits) {
        if (typeof course.credits === 'object') {
          if ('fixed' in course.credits) {
            creditsValue = course.credits.fixed;
          } else if ('variable' in course.credits && course.credits.variable) {
            const min = course.credits.min || 0;
            const max = course.credits.max || 0;
            creditsValue = max > min ? `${min}-${max}` : min.toString();
          }
        } else {
          creditsValue = course.credits;
        }
      }
      
      return {
        code: course.code,
        title: course.title,
        credits: creditsValue,
        ...(course.prerequisite && { prerequisite: course.prerequisite })
      };
    };

    const selectedClasses = {
      timestamp: new Date().toISOString(),
      selectedPrograms: Array.from(selectedPrograms),
      assumptions: {
        genEdStrategy: genEdStrategy === 'early'
          ? 'Student prefers to complete the majority of general education requirements in the earliest possible terms to free later terms for major-focused courses.'
          : 'Student prefers to distribute general education requirements evenly across terms for a balanced workload.'
      },
      programs: {} as Record<string, {
        programId: string;
        programName: string;
        programType: string; // major, minor, emphasis
        version?: string;
        requirements: Record<string, {
          description: string;
          courses: Array<{code: string, title: string, credits: string | number, prerequisite?: string}>;
        }>;
      }>,
      generalEducation: {} as Record<string, Array<{code: string, title: string, credits: string | number, prerequisite?: string}>>,
      userAddedElectives: [] as Array<{code: string; title: string; credits: number}>
    };

    // Add GenEd courses with details
    requirements.forEach(req => {
      const selected = selectedCourses[req.subtitle] || [];
      const filteredSelected = selected.filter(course => course && course.trim() !== '');
      if (filteredSelected.length > 0) {
        const courseList = requirementCoursesMap[req.subtitle] || [];
        selectedClasses.generalEducation[req.subtitle] = filteredSelected.map(courseCode => 
          getCourseDetails(courseCode, courseList)
        );
      }
    });

    // Add Program courses with details
    Array.from(selectedPrograms).forEach(programId => {
      const program = programsData.find(p => p.id === programId);
      if (!program) return;

      selectedClasses.programs[programId] = {
        programId: program.id,
        programName: program.name,
        programType: program.program_type || 'unknown',
        ...(program.version && { version: String(program.version) }),
        requirements: {}
      };

      programRequirements.forEach(req => {
        
        // Main requirement courses
        if (req.courses && req.courses.length > 0) {
          const selected = selectedProgramCourses[`${programId}-req-${req.requirementId}`] || [];
          const filteredSelected = selected.filter(course => course && course.trim() !== '');
          
          if (filteredSelected.length > 0) {
            selectedClasses.programs[programId].requirements[`requirement-${req.requirementId}`] = {
              description: req.description,
              courses: filteredSelected.map(courseCode => 
                getCourseDetails(courseCode, req.courses || [])
              )
            };
          }
        }

        // Sub-requirements
        if (req.subRequirements && req.subRequirements.length > 0) {
          req.subRequirements.forEach(subReq => {
            const selected = selectedProgramCourses[`${programId}-subreq-${subReq.requirementId}`] || [];
            const filteredSelected = selected.filter(course => course && course.trim() !== '');
            
            if (filteredSelected.length > 0) {
              selectedClasses.programs[programId].requirements[`subrequirement-${subReq.requirementId}`] = {
                description: subReq.description,
                courses: filteredSelected.map(courseCode => 
                  getCourseDetails(courseCode, subReq.courses)
                )
              };
            }
          });
        }
      });
    });
    
    // Append user-added electives (treated as fulfilling generic elective requirements)
    if (userElectives.length > 0) {
      selectedClasses.userAddedElectives = userElectives.map(e => ({ code: e.code, title: e.title, credits: e.credits }));
      // Also expose inside generalEducation for backward compatibility under a stable key
      selectedClasses.generalEducation['User Added Electives'] = userElectives.map(e => ({ code: e.code, title: e.title, credits: e.credits }));
    }

    return selectedClasses;
  }, [areAllDropdownsFilled, selectedPrograms, selectedCourses, selectedProgramCourses, requirements, programRequirements, programsData, requirementCoursesMap]);

  // Handle plan creation
  const handleCreatePlan = async () => {
    if (!generateSelectedClassesJson) {
      setPlanCreationError('Please select all required courses before creating a plan.');
      showSnackbar('Please complete all required selections first.', 'warning');
      return;
    }

    setIsCreatingPlan(true);
    setPlanCreationError(null);

    try {
      // Attach the effective mode to the payload
      const payloadWithMode = {
        ...generateSelectedClassesJson,
        selectionMode: effectiveMode
      };

      // Step 1: Send the course data to AI for semester organization
<<<<<<< HEAD
      const aiResult = await OrganizeCoursesIntoSemesters(payloadWithMode, prompt);

=======
      // Augment prompt with GenEd strategy assumption so AI can respect sequencing preference
      const strategyText = genEdStrategy === 'early'
        ? 'Prioritize scheduling most general education (GenEd) requirements in the earliest terms, front-loading them while keeping total credits per term reasonable.'
        : 'Balance general education (GenEd) requirements across the full academic plan, avoiding heavy clustering early unless required by sequencing.';
      const augmentedPrompt = `${prompt}\n\nGenEd Sequencing Preference:\n${strategyText}`;
      const aiResult = await OrganizeCoursesIntoSemesters(generateSelectedClassesJson, augmentedPrompt);
      
>>>>>>> 5a0a5705
      if (!aiResult.success) {
        setPlanCreationError(`AI Planning Error: ${aiResult.message}`);
        showSnackbar(`AI Planning Error: ${aiResult.message}`, 'error');
        return;
      }

      if (aiResult.success && aiResult.accessId) {
        // Call the onPlanCreated callback with the AI-generated plan
        if (onPlanCreated && aiResult.semesterPlan) {
          // Convert selected program IDs from strings to numbers
          const programIds = Array.from(selectedPrograms).map(id => parseInt(id, 10));
          // Use the accessId from the AI result
          onPlanCreated(aiResult.semesterPlan as Term[], programIds, aiResult.accessId);
        }
        showSnackbar('Semester plan generated successfully!', 'success');

        // Close dialog on success
        onClose();
      } else {
        setPlanCreationError('Plan created but failed to generate access ID. Please try again.');
        showSnackbar('Plan created but missing access ID. Please retry.', 'warning');
      }
    } catch (error) {
      console.error('Error creating graduation plan:', error);
      setPlanCreationError('An unexpected error occurred. Please try again.');
      showSnackbar('Unexpected error while generating plan.', 'error');
    } finally {
      setIsCreatingPlan(false);
    }
  };

  // Handle dialog close - prevent closing during plan creation
  const handleDialogClose = (event: object, reason: 'backdropClick' | 'escapeKeyDown') => {
    if (isCreatingPlan && (reason === 'backdropClick' || reason === 'escapeKeyDown')) {
      // Prevent closing during AI processing
      return;
    }
    onClose();
  };

  // Handle manual close button
  const handleManualClose = () => {
    if (isCreatingPlan) {
      // Show a warning or just prevent closing
      return;
    }
    onClose();
  };

  // Add beforeunload event listener to warn about page refresh during processing
  useEffect(() => {
    const handleBeforeUnload = (e: BeforeUnloadEvent) => {
      if (isCreatingPlan) {
        e.preventDefault();
        e.returnValue = 'Your graduation plan is being created. Are you sure you want to leave?';
        return 'Your graduation plan is being created. Are you sure you want to leave?';
      }
    };

    if (isCreatingPlan) {
      window.addEventListener('beforeunload', handleBeforeUnload);
    }

    return () => {
      window.removeEventListener('beforeunload', handleBeforeUnload);
    };
  }, [isCreatingPlan]);

  // Dynamic loading message cycling effect
  useEffect(() => {
    if (!isCreatingPlan) {
      // Reset to initial message when not creating
      setLoadingMessage({
        title: 'Creating Your Graduation Plan',
        subtitle: 'AI is organizing your courses into semesters...'
      });
      return;
    }

    const messages = [
      {
        title: 'Creating Your Graduation Plan',
        subtitle: 'AI is organizing your courses into semesters...'
      },
      {
        title: 'Analyzing Course Requirements',
        subtitle: 'Verifying prerequisites and sequencing...'
      },
      {
        title: 'Optimizing Course Load',
        subtitle: 'Balancing credits across semesters...'
      },
      {
        title: 'Checking Prerequisites',
        subtitle: 'Ensuring courses are in the right order...'
      },
      {
        title: 'Distributing Workload',
        subtitle: 'Creating a balanced schedule across terms...'
      },
      {
        title: 'Validating Degree Requirements',
        subtitle: 'Making sure all requirements are fulfilled...'
      },
      {
        title: 'Scheduling Core Courses',
        subtitle: 'Placing major and minor requirements...'
      },
      {
        title: 'Adding Electives',
        subtitle: 'Fitting in your elective choices...'
      },
      {
        title: 'Checking Course Availability',
        subtitle: 'Confirming typical offering patterns...'
      },
      {
        title: 'Finalizing Timeline',
        subtitle: 'Building your path to graduation...'
      },
      {
        title: 'Almost Done',
        subtitle: 'Wrapping up your personalized plan...'
      }
    ];

    let currentIndex = 0;
    setLoadingMessage(messages[currentIndex]);

    const interval = setInterval(() => {
      currentIndex = (currentIndex + 1) % messages.length;
      setLoadingMessage(messages[currentIndex]);
    }, 5000); // 5 seconds

    return () => clearInterval(interval);
  }, [isCreatingPlan]);

  return (
    <Dialog 
      open={open} 
      onClose={handleDialogClose} 
      maxWidth="sm" 
      fullWidth
      disableEscapeKeyDown={isCreatingPlan}
    >
      <DialogTitle className="font-header-bold" sx={{ display: 'flex', justifyContent: 'space-between', alignItems: 'center' }}>
        Create New Grad Plan
        <IconButton 
          onClick={handleManualClose} 
          sx={{ 
            color: 'text.secondary',
            opacity: isCreatingPlan ? 0.5 : 1,
            cursor: isCreatingPlan ? 'not-allowed' : 'pointer'
          }}
          disabled={isCreatingPlan}
        >
          <CloseIcon />
        </IconButton>
      </DialogTitle>

      <DialogContent>
<<<<<<< HEAD

        {/* Loading skeleton during institution mode fetch */}
        {loadingInstitutionMode && (
          <Box sx={{ display: 'flex', justifyContent: 'center', alignItems: 'center', py: 4 }}>
            <CircularProgress size={40} />
          </Box>
        )}

        {/* Mode toggle for CHOICE institution mode */}
        {!loadingInstitutionMode && institutionMode === 'CHOICE' && (
          <Box sx={{ mb: 3, p: 3, bgcolor: 'var(--muted)', borderRadius: 2 }}>
            <Typography variant="subtitle1" className="font-header-bold" sx={{ mb: 2 }}>
              Choose Your Plan Mode
            </Typography>

            {/* Custom toggle buttons */}
            <Box sx={{ display: 'flex', gap: 1, mb: 2 }}>
              <Button
                onClick={() => setUserChosenMode('AUTO')}
                disabled={isCreatingPlan}
                variant={userChosenMode === 'AUTO' ? 'contained' : 'outlined'}
                sx={{
                  flex: 1,
                  py: 1.5,
                  backgroundColor: userChosenMode === 'AUTO' ? '#1A1A1A' : 'transparent',
                  color: userChosenMode === 'AUTO' ? 'white' : '#1A1A1A',
                  borderColor: '#1A1A1A',
                  fontWeight: 600,
                  '&:hover': {
                    backgroundColor: userChosenMode === 'AUTO' ? '#333333' : 'rgba(26, 26, 26, 0.04)',
                    borderColor: '#1A1A1A',
                  },
                  '&:disabled': {
                    backgroundColor: userChosenMode === 'AUTO' ? '#666666' : 'transparent',
                    color: userChosenMode === 'AUTO' ? 'white' : '#999999',
                    borderColor: '#999999',
                  }
                }}
                className="font-body-semi"
              >
                AUTO
              </Button>
              <Button
                onClick={() => setUserChosenMode('MANUAL')}
                disabled={isCreatingPlan}
                variant={userChosenMode === 'MANUAL' ? 'contained' : 'outlined'}
                sx={{
                  flex: 1,
                  py: 1.5,
                  backgroundColor: userChosenMode === 'MANUAL' ? '#1A1A1A' : 'transparent',
                  color: userChosenMode === 'MANUAL' ? 'white' : '#1A1A1A',
                  borderColor: '#1A1A1A',
                  fontWeight: 600,
                  '&:hover': {
                    backgroundColor: userChosenMode === 'MANUAL' ? '#333333' : 'rgba(26, 26, 26, 0.04)',
                    borderColor: '#1A1A1A',
                  },
                  '&:disabled': {
                    backgroundColor: userChosenMode === 'MANUAL' ? '#666666' : 'transparent',
                    color: userChosenMode === 'MANUAL' ? 'white' : '#999999',
                    borderColor: '#999999',
                  }
                }}
                className="font-body-semi"
              >
                MANUAL
              </Button>
            </Box>

            {/* Description */}
            <Typography variant="body2" className="font-body" sx={{ color: 'text.secondary', lineHeight: 1.6 }}>
              {userChosenMode === 'AUTO'
                ? '✨ Courses will be auto-selected by STU. You can edit after creation.'
                : '✏️ You will choose from available course options before creating the plan.'}
            </Typography>
          </Box>
        )}

        {/* Informational note for AUTO mode */}
        {!loadingInstitutionMode && effectiveMode === 'AUTO' && (
          <Alert severity="info" sx={{ mb: 3 }}>
            Courses will be auto-selected by STU based on your major/minor and preferences. You can edit and swap courses after plan creation.
          </Alert>
        )}

=======
        {/* GenEd Strategy Selection */}
        <Box sx={{ mb: 3, display: 'flex', flexDirection: 'column', gap: 1 }}>
          <Typography variant="subtitle2" sx={{ fontWeight: 'bold', color: 'text.secondary' }}>
            General Education Sequencing Preference
          </Typography>
          <ToggleButtonGroup
            value={genEdStrategy}
            exclusive
            size="small"
            onChange={handleChangeGenEdStrategy}
            aria-label="General Education Strategy"
            sx={{
              alignSelf: 'flex-start',
              backgroundColor: 'background.paper',
              borderRadius: 2,
              boxShadow: '0 1px 3px rgba(0,0,0,0.1)'
            }}
          >
            <ToggleButton value="early" aria-label="Prioritize GenEds Early" sx={{ fontSize: '0.7rem', fontWeight: 'bold' }}>
              <SchoolIcon fontSize="inherit" style={{ marginRight: 4 }} /> Early Focus
            </ToggleButton>
            <ToggleButton value="balanced" aria-label="Balance GenEds" sx={{ fontSize: '0.7rem', fontWeight: 'bold' }}>
              <BalanceIcon fontSize="inherit" style={{ marginRight: 4 }} /> Balanced
            </ToggleButton>
          </ToggleButtonGroup>
          <Typography variant="caption" color="text.secondary">
            {genEdStrategy === 'early'
              ? 'GenEd requirements will be scheduled as early as feasible.'
              : 'GenEd requirements will be distributed across terms.'}
          </Typography>
        </Box>
        
>>>>>>> 5a0a5705
        {/* Loading overlay during AI processing */}
        {isCreatingPlan && (
          <Box sx={{ 
            position: 'absolute', 
            top: 0, 
            left: 0, 
            right: 0, 
            bottom: 0, 
            bgcolor: 'rgba(255, 255, 255, 0.8)', 
            zIndex: 1000,
            display: 'flex',
            flexDirection: 'column',
            justifyContent: 'center',
            alignItems: 'center',
            gap: 2
          }}>
            <CircularProgress size={60} />
            <Typography variant="h6" className="font-header-bold" sx={{ textAlign: 'center' }}>
              {loadingMessage.title}
            </Typography>
            <Typography variant="body2" className="font-body" sx={{ textAlign: 'center', color: 'text.secondary' }}>
              {loadingMessage.subtitle}
              <br />
              This may take a moment. Please don't close this window.
            </Typography>
          </Box>
        )}
        
        <Box sx={{ display: 'flex', flexDirection: 'column', gap: 3 }}>
          {/* Available Programs */}
          <Box>
            <Typography variant="h6" className="font-header-bold" sx={{ mb: 2 }}>Available Programs:</Typography>
            {programsData?.length ? (
              <Box>
                {/* Group programs by type */}
                {(() => {
                  const groupedPrograms = programsData.reduce((acc, program) => {
                    const type = program.program_type || 'Other';
                    if (!acc[type]) acc[type] = [];
                    acc[type].push(program);
                    return acc;
                  }, {} as Record<string, typeof programsData>);

                  const typeOrder = ['major', 'minor', 'emphasis'];
                  const orderedTypes = [
                    ...typeOrder.filter(type => groupedPrograms[type]),
                    ...Object.keys(groupedPrograms).filter(type => !typeOrder.includes(type.toLowerCase()))
                  ];

                  return orderedTypes.map((programType) => (
                    <Box key={programType} sx={{ mb: 3 }}>
                      <Typography
                        variant="subtitle1"
                        className="font-header-bold"
                        sx={{
                          mb: 1,
                          textTransform: 'capitalize',
                          color: 'var(--primary)'
                        }}
                      >
                        {programType}s ({groupedPrograms[programType].length})
                      </Typography>
                      <Box sx={{ display: 'flex', flexWrap: 'wrap', gap: 1, mt: 1 }}>
                        {groupedPrograms[programType].map((program) => (
                          <Chip
                            key={program.id}
                            label={`${program.name}${program.version ? ` (${program.version})` : ''}`}
                            onClick={() => handleProgramToggle(program.id)}
                            sx={{
                              cursor: 'pointer',
                              backgroundColor: selectedPrograms.has(program.id) ? 'var(--primary)' : 'transparent',
                              color: selectedPrograms.has(program.id) ? 'white' : 'text.primary',
                              border: selectedPrograms.has(program.id) ? '1px solid var(--primary)' : '1px solid var(--border)',
                              '&:hover': {
                                backgroundColor: selectedPrograms.has(program.id)
                                  ? 'var(--hover-green)'
                                  : 'var(--muted)'
                              }
                            }}
                            className="font-body"
                          />
                        ))}
                      </Box>
                    </Box>
                  ));
                })()}
              </Box>
            ) : (
              <Typography className="font-body">No programs available</Typography>
            )}
          </Box>

          {/* General Education Requirements */}
          {effectiveMode === 'MANUAL' && (
            <Box>
              <Typography variant="h6" className="font-header-bold" sx={{ mb: 2 }}>General Education Requirements:</Typography>

              {requirements && requirements.length ? (
                <Box sx={{ display: 'flex', flexDirection: 'column' }}>
                  {requirements.map((req, idx) => {
                    const dropdownCount = getDropdownCount(req);
                    const courses = requirementCoursesMap[req.subtitle] || [];
                    const isAutoSelected = courses.length > 0 && courses.length === dropdownCount;

                    return (
                      <Box key={`${req.subtitle}-${idx}`} sx={{ py: 2 }}>
                        <Typography variant="subtitle1" className="font-header" sx={{ mb: 1 }}>
                          {req.subtitle}
                          {isAutoSelected && (
                            <Chip
                              label="Auto-selected"
                              size="small"
                              className="font-body"
                              sx={{
                                ml: 1,
                                backgroundColor: 'var(--primary)',
                                color: 'white'
                              }}
                            />
                          )}
                        </Typography>
                        {isAutoSelected && (
                          <Typography variant="body2" className="font-body" sx={{ mb: 1, color: 'text.secondary', fontStyle: 'italic' }}>
                            All available courses for this requirement have been automatically selected ({courses.length} course{courses.length === 1 ? '' : 's'}).
                          </Typography>
                        )}

                        <Box sx={{ display: 'flex', flexDirection: 'column', gap: 2 }}>
                          {Array.from({ length: dropdownCount }).map((_, slot) => (
                            <FormControl key={`${req.subtitle}-slot-${slot}`} fullWidth>
                              <InputLabel className="font-body">
                                {dropdownCount > 1
                                  ? `${req.subtitle} — Select course #${slot + 1}`
                                  : req.subtitle}
                              </InputLabel>
                              <Select
                                value={(selectedCourses[req.subtitle]?.[slot] ?? '')}
                                label={
                                  dropdownCount > 1
                                    ? `${req.subtitle} — Select course #${slot + 1}`
                                    : req.subtitle
                                }
                                disabled={isAutoSelected}
                                onChange={(e) => handleCourseSelection(req.subtitle, slot, e.target.value)}
                              >
                                <MenuItem value="" className="font-body"><em>Select a course</em></MenuItem>
                                {courses && Array.isArray(courses) ? courses
                                  .filter(c => c.status !== 'retired' && c.credits != null)
                                  .map((c) => (
                                  <MenuItem key={`${req.subtitle}-${idx}-slot-${slot}-${c.code}`} value={c.code} className="font-body">
                                    {c.code} — {c.title} ({creditText(c.credits)})
                                  </MenuItem>
                                )) : null}
                              </Select>
                            </FormControl>
                          ))}
                        </Box>

                        {/* Divider between requirement sections */}
                        {idx < requirements.length - 1 && <Divider sx={{ mt: 2 }} />}
                      </Box>
                    );
                  })}
                </Box>
              ) : (
                <Typography className="font-body">No general education requirements found</Typography>
              )}
            </Box>
          )}

          {/* Selected Program Requirements */}
          {selectedPrograms && selectedPrograms.size > 0 && effectiveMode === 'MANUAL' && (
            <>
              {Array.from(selectedPrograms).map((programId) => {
                const program = programsData?.find(p => p.id === programId);
                if (!program) return null;

                return (
                  <Box key={programId}>
                    <Typography variant="h6" sx={{ mb: 2, color: 'success.main' }}>
                      {program.name} Requirements:
                    </Typography>

                    {programRequirements && programRequirements.length ? (
                      <Box sx={{ display: 'flex', flexDirection: 'column' }}>
                        {getFlattenedRequirements(programRequirements, programId, getRequirementKey).map((item, idx) => {
                          const { requirement, isSubRequirement, key } = item;
                          const dropdownCount = getProgramDropdownCount(requirement);
                          const validCourses = getValidCourses(requirement);
                          const isAutoSelected = shouldAutoSelect(requirement, isSubRequirement);

                          return (
                            <Box key={`${key}-${idx}`} sx={{ py: 2, ...(isSubRequirement && { ml: 2 }) }}>
                              <Typography 
                                variant={isSubRequirement ? "body1" : "subtitle1"} 
                                sx={{ 
                                  mb: 1, 
                                  fontWeight: isSubRequirement ? 'normal' : 'bold',
                                  fontStyle: isSubRequirement ? 'italic' : 'normal'
                                }}
                              >
                                {isSubRequirement ? 'Sub-requirement' : 'Requirement'} {requirement.requirementId}: {requirement.description}
                                {isAutoSelected && (
                                  <Chip 
                                    label="Auto-selected" 
                                    size="small" 
                                    color="success" 
                                    sx={{ ml: 1 }}
                                  />
                                )}
                              </Typography>
                              
                              {isAutoSelected && (
                                <Typography variant="body2" sx={{ mb: 2, color: 'text.secondary', fontStyle: 'italic' }}>
                                  Courses for this {isSubRequirement ? 'sub-requirement' : 'requirement'} have been automatically selected ({Math.min(dropdownCount, validCourses.length)} of {validCourses.length} course{validCourses.length === 1 ? '' : 's'}).
                                </Typography>
                              )}

                              {/* Manual selection message for sub-requirements */}
                              {isSubRequirement && !isAutoSelected && validCourses.length > 0 && (
                                <Typography variant="body2" sx={{ mb: 2, color: 'info.main', fontStyle: 'italic' }}>
                                  Please manually select {dropdownCount} course{dropdownCount === 1 ? '' : 's'} from {validCourses.length} available option{validCourses.length === 1 ? '' : 's'} below.
                                </Typography>
                              )}
                              
                              {'notes' in requirement && requirement.notes && (
                                <Typography variant="body2" sx={{ mb: 2, fontStyle: 'italic', color: 'text.secondary' }}>
                                  Note: {requirement.notes}
                                </Typography>
                              )}

                              {'otherRequirement' in requirement && requirement.otherRequirement && (
                                <Typography variant="body2" sx={{ mb: 2, color: 'warning.main' }}>
                                  Additional Requirement: {requirement.otherRequirement}
                                </Typography>
                              )}

                              {'steps' in requirement && requirement.steps && Array.isArray(requirement.steps) && (
                                <Box sx={{ mb: 2 }}>
                                  <Typography variant="body2" sx={{ mb: 1 }}>Steps:</Typography>
                                  <Box component="ul" sx={{ pl: 2 }}>
                                    {requirement.steps.map((step) => (
                                      <Box component="li" key={step} sx={{ mb: 0.5 }}>
                                        <Typography variant="body2">{step}</Typography>
                                      </Box>
                                    ))}
                                  </Box>
                                </Box>
                              )}

                              {/* Course selection dropdowns */}
                              {requirement.courses && requirement.courses.length > 0 && (
                                <Box sx={{ mb: 2 }}>
                                  <Typography variant="body2" sx={{ mb: 1 }}>Select courses:</Typography>
                                  <Box sx={{ display: 'flex', flexDirection: 'column', gap: 2 }}>
                                    {Array.from({ length: dropdownCount }).map((_, slot) => (
                                      <FormControl key={`${key}-slot-${slot}`} fullWidth>
                                        <InputLabel>
                                          {dropdownCount > 1
                                            ? `${isSubRequirement ? 'Sub-req' : 'Requirement'} ${requirement.requirementId} — Course #${slot + 1}`
                                            : `${isSubRequirement ? 'Sub-req' : 'Requirement'} ${requirement.requirementId}`}
                                        </InputLabel>
                                        <Select
                                          value={(selectedProgramCourses[key]?.[slot] ?? '')}
                                          label={
                                            dropdownCount > 1
                                              ? `${isSubRequirement ? 'Sub-req' : 'Requirement'} ${requirement.requirementId} — Course #${slot + 1}`
                                              : `${isSubRequirement ? 'Sub-req' : 'Requirement'} ${requirement.requirementId}`
                                          }
                                          disabled={isAutoSelected}
                                          onChange={(e) => handleProgramCourseSelection(key, slot, e.target.value)}
                                        >
                                          <MenuItem value="" className="font-body"><em>Select a course</em></MenuItem>
                                          {validCourses.map((course) => (
                                            <MenuItem key={`${key}-slot-${slot}-${course.code}`} value={course.code}>
                                              {course.code} — {course.title} ({course.credits} credits)
                                            </MenuItem>
                                          ))}
                                        </Select>
                                      </FormControl>
                                        ))}
                                      </Box>
                                    </Box>
                                  )}

                              {/* Divider between requirements */}
                              {idx < getFlattenedRequirements(programRequirements, programId, getRequirementKey).length - 1 && <Divider sx={{ mt: 2 }} />}
                            </Box>
                          );
                        })}
                      </Box>
                    ) : (
                      <Typography>No program requirements found for {program.name}</Typography>
                    )}
                  </Box>
                );
              })}
            </>
          )}

          {/* User Added Elective Courses Section */}
          <Box sx={{ mt: 4 }}>
            <Divider sx={{ mb: 3 }} />
            <Typography variant="h6" sx={{ mb: 1 }}>
              Additional Elective Courses
            </Typography>
            <Typography variant="body2" color="text.secondary" sx={{ mb: 2 }}>
              If you want to include extra elective courses not covered above, add them here. These will be included in the AI planning step.
            </Typography>
            {userElectives.length > 0 && (
              <Box sx={{ display: 'flex', flexWrap: 'wrap', gap: 1, mb: 2 }}>
                {userElectives.map(course => (
                  <Chip
                    key={course.id}
                    label={`${course.code} – ${course.title} (${course.credits})`}
                    onDelete={() => handleRemoveElective(course.id)}
                    color="info"
                    variant="outlined"
                    sx={{
                      '& .MuiChip-label': { fontSize: '0.7rem' }
                    }}
                  />
                ))}
              </Box>
            )}
            {showElectiveForm ? (
              <Box sx={{ display: 'flex', flexDirection: 'column', gap: 2, mb: 2 }}>
                <Box sx={{ display: 'flex', gap: 2, flexWrap: 'wrap' }}>
                  <TextField
                    label="Course Code"
                    value={electiveDraft.code}
                    onChange={(e) => setElectiveDraft(d => ({ ...d, code: e.target.value }))}
                    size="small"
                    sx={{ flex: '1 1 140px', minWidth: '120px' }}
                  />
                  <TextField
                    label="Course Title"
                    value={electiveDraft.title}
                    onChange={(e) => setElectiveDraft(d => ({ ...d, title: e.target.value }))}
                    size="small"
                    sx={{ flex: '2 1 240px', minWidth: '200px' }}
                  />
                  <TextField
                    label="Credits"
                    value={electiveDraft.credits}
                    onChange={(e) => setElectiveDraft(d => ({ ...d, credits: e.target.value }))}
                    size="small"
                    sx={{ flex: '0 1 110px', minWidth: '110px' }}
                    placeholder="e.g. 3.0"
                    inputProps={{ inputMode: 'decimal', pattern: '^[0-9]+(\\.[0-9]+)?$' }}
                  />
                </Box>
                {electiveError && (
                  <Alert severity="warning" onClose={() => setElectiveError(null)}>{electiveError}</Alert>
                )}
                <Box sx={{ display: 'flex', gap: 1 }}>
                  <Button
                    variant="contained"
                    color="primary"
                    onClick={handleAddElective}
                    startIcon={<AddIcon />}
                    sx={{ fontWeight: 'bold' }}
                  >
                    Add Elective
                  </Button>
                  <Button
                    variant="text"
                    color="inherit"
                    onClick={() => { resetElectiveDraft(); setShowElectiveForm(false); }}
                  >
                    Cancel
                  </Button>
                </Box>
              </Box>
            ) : (
              <Button
                variant="outlined"
                startIcon={<AddIcon />}
                onClick={() => setShowElectiveForm(true)}
                sx={{ fontWeight: 'bold' }}
              >
                Add Elective Course
              </Button>
            )}
          </Box>
        </Box>

        {/* JSON Preview Section
        {areAllDropdownsFilled && generateSelectedClassesJson && (
          <Box sx={{ mt: 3, p: 2, bgcolor: 'grey.50', borderRadius: 1 }}>
            <Accordion>
              <AccordionSummary expandIcon={<ExpandMoreIcon />}>
                <Typography variant="h6" color="success.main">
                  ✅ All Requirements Complete - Selected Classes JSON Preview
                </Typography>
              </AccordionSummary>
              <AccordionDetails>
                <Box sx={{ 
                  bgcolor: 'background.paper', 
                  p: 2, 
                  borderRadius: 1, 
                  border: '1px solid',
                  borderColor: 'divider',
                  maxHeight: '400px',
                  overflow: 'auto'
                }}>
                  <pre style={{ 
                    margin: 0, 
                    fontSize: '0.875rem', 
                    fontFamily: '"Courier New", monospace',
                    whiteSpace: 'pre-wrap',
                    wordWrap: 'break-word'
                  }}>
                    {JSON.stringify(generateSelectedClassesJson, null, 2)}
                  </pre>
                </Box>
              </AccordionDetails>
            </Accordion>
          </Box>
        )} */}
      </DialogContent>

      {/* Error Display */}
      {planCreationError && (
        <Box sx={{ px: 3, pb: 2 }}>
          <Alert severity="error">{planCreationError}</Alert>
        </Box>
      )}

      <DialogActions sx={{ gap: 1 }}>
        <Button
          onClick={onClose}
          disabled={isCreatingPlan}
          variant="outlined"
          className="font-body-semi"
          sx={{
            color: 'var(--action-cancel)',
            borderColor: 'var(--action-cancel)',
            '&:hover': {
              borderColor: 'var(--action-cancel-hover)',
              backgroundColor: 'var(--action-cancel)',
              color: 'white'
            }
          }}
        >
          Cancel
        </Button>
        <Button
          variant="contained"
          onClick={handleCreatePlan}
          disabled={!areAllDropdownsFilled || isCreatingPlan}
          startIcon={isCreatingPlan ? <CircularProgress size={20} /> : undefined}
          className="font-body-semi"
          sx={{
            backgroundColor: 'var(--primary)',
            color: 'white',
            '&:hover': {
              backgroundColor: 'var(--hover-green)'
            },
            '&:disabled': {
              backgroundColor: 'var(--muted)',
              color: 'var(--muted-foreground)'
            }
          }}
        >
          {isCreatingPlan ? 'AI Organizing Courses...' : 'Create AI-Organized Plan'}
        </Button>
      </DialogActions>
      <Snackbar
        open={snackbar.open}
        autoHideDuration={6000}
        onClose={handleCloseSnackbar}
        anchorOrigin={{ vertical: 'bottom', horizontal: 'center' }}
      >
        <Alert
          onClose={handleCloseSnackbar}
          severity={snackbar.severity}
          variant="filled"
          sx={{ width: '100%' }}
        >
          {snackbar.message}
        </Alert>
      </Snackbar>
    </Dialog>
  );
}<|MERGE_RESOLUTION|>--- conflicted
+++ resolved
@@ -113,91 +113,92 @@
     subtitle: 'AI is organizing your courses into semesters...'
   });
 
-<<<<<<< HEAD
-  // Fetch institution selection mode on mount
-  useEffect(() => {
-    async function fetchInstitutionMode() {
-      try {
-        const profileRes = await fetch('/api/my-profile');
-        if (!profileRes.ok) throw new Error('Failed to fetch profile');
-        const profileData = await profileRes.json();
-        const universityId = profileData.university_id;
-
-        const settingsRes = await fetch(`/api/institutions/${universityId}/settings`);
-        if (!settingsRes.ok) throw new Error('Failed to fetch settings');
-        const settingsData = await settingsRes.json();
-        setInstitutionMode(settingsData.selection_mode || 'MANUAL');
-      } catch (error) {
-        console.error('Error fetching institution mode:', error);
-        setInstitutionMode('MANUAL'); // default fallback
-      } finally {
-        setLoadingInstitutionMode(false);
-      }
+// --- Institution selection mode (fetch on open) ---
+useEffect(() => {
+  async function fetchInstitutionMode() {
+    try {
+      const profileRes = await fetch('/api/my-profile');
+      if (!profileRes.ok) throw new Error('Failed to fetch profile');
+      const profileData = await profileRes.json();
+      const universityId = profileData.university_id;
+
+      const settingsRes = await fetch(`/api/institutions/${universityId}/settings`);
+      if (!settingsRes.ok) throw new Error('Failed to fetch settings');
+      const settingsData = await settingsRes.json();
+      setInstitutionMode(settingsData.selection_mode || 'MANUAL');
+    } catch (error) {
+      console.error('Error fetching institution mode:', error);
+      setInstitutionMode('MANUAL'); // default fallback
+    } finally {
+      setLoadingInstitutionMode(false);
     }
-
-    if (open) {
-      fetchInstitutionMode();
-    }
-  }, [open]);
-
-  // Determine effective mode
-  const effectiveMode: 'AUTO' | 'MANUAL' = useMemo(() => {
-    if (!institutionMode) return 'MANUAL';
-    if (institutionMode === 'AUTO') return 'AUTO';
-    if (institutionMode === 'MANUAL') return 'MANUAL';
-    // institutionMode === 'CHOICE'
-    return userChosenMode;
-  }, [institutionMode, userChosenMode]);
-=======
-  // User-added elective courses (manually specified by user to fulfill elective requirements)
-  interface UserElectiveCourse { id: string; code: string; title: string; credits: number; }
-  const [userElectives, setUserElectives] = useState<UserElectiveCourse[]>([]);
-  const [showElectiveForm, setShowElectiveForm] = useState(false);
-  const [electiveDraft, setElectiveDraft] = useState<{ code: string; title: string; credits: string }>({ code: '', title: '', credits: '' });
-  const [electiveError, setElectiveError] = useState<string | null>(null);
-
-  // GenEd sequencing strategy: 'early' or 'balanced'
-  type GenEdStrategy = 'early' | 'balanced';
-  const [genEdStrategy, setGenEdStrategy] = useState<GenEdStrategy>('balanced');
-  const handleChangeGenEdStrategy = (_: unknown, value: GenEdStrategy | null) => {
-    if (value) setGenEdStrategy(value);
+  }
+
+  if (open) {
+    fetchInstitutionMode();
+  }
+}, [open]);
+
+// Determine effective mode
+const effectiveMode: 'AUTO' | 'MANUAL' = useMemo(() => {
+  if (!institutionMode) return 'MANUAL';
+  if (institutionMode === 'AUTO') return 'AUTO';
+  if (institutionMode === 'MANUAL') return 'MANUAL';
+  // institutionMode === 'CHOICE'
+  return userChosenMode;
+}, [institutionMode, userChosenMode]);
+
+// --- User-added elective courses & GenEd strategy ---
+interface UserElectiveCourse { id: string; code: string; title: string; credits: number; }
+const [userElectives, setUserElectives] = useState<UserElectiveCourse[]>([]);
+const [showElectiveForm, setShowElectiveForm] = useState(false);
+const [electiveDraft, setElectiveDraft] = useState<{ code: string; title: string; credits: string }>({ code: '', title: '', credits: '' });
+const [electiveError, setElectiveError] = useState<string | null>(null);
+
+// GenEd sequencing strategy: 'early' or 'balanced'
+type GenEdStrategy = 'early' | 'balanced';
+const [genEdStrategy, setGenEdStrategy] = useState<GenEdStrategy>('balanced');
+const handleChangeGenEdStrategy = (_: unknown, value: GenEdStrategy | null) => {
+  if (value) setGenEdStrategy(value);
+};
+
+const resetElectiveDraft = () => {
+  setElectiveDraft({ code: '', title: '', credits: '' });
+  setElectiveError(null);
+};
+
+const handleAddElective = () => {
+  const code = electiveDraft.code.trim().toUpperCase();
+  const title = electiveDraft.title.trim();
+  const creditsNum = parseFloat(electiveDraft.credits);
+
+  if (!code || !title) {
+    setElectiveError('Code and title are required.');
+    return;
+  }
+  if (isNaN(creditsNum) || creditsNum <= 0) {
+    setElectiveError('Credits must be a positive number.');
+    return;
+  }
+  if (userElectives.some(e => e.code === code)) {
+    setElectiveError('This course code has already been added.');
+    return;
+  }
+  const normalizedCredits = parseFloat(creditsNum.toFixed(2));
+  const newCourse: UserElectiveCourse = {
+    id: `${Date.now()}-${Math.random().toString(36).slice(2)}`,
+    code,
+    title,
+    credits: normalizedCredits
   };
-
-  const resetElectiveDraft = () => {
-    setElectiveDraft({ code: '', title: '', credits: '' });
-    setElectiveError(null);
-  };
-
-  const handleAddElective = () => {
-    const code = electiveDraft.code.trim().toUpperCase();
-    const title = electiveDraft.title.trim();
-    const creditsNum = parseFloat(electiveDraft.credits);
-
-    if (!code || !title) {
-      setElectiveError('Code and title are required.');
-      return;
-    }
-    if (isNaN(creditsNum) || creditsNum <= 0) {
-      setElectiveError('Credits must be a positive number.');
-      return;
-    }
-    // Optional: restrict to quarter or half credit increments (commented out)
-    // if ((creditsNum * 2) % 1 !== 0) { setElectiveError('Use increments of 0.5 credits.'); return; }
-    if (userElectives.some(e => e.code === code)) {
-      setElectiveError('This course code has already been added.');
-      return;
-    }
-    const normalizedCredits = parseFloat(creditsNum.toFixed(2));
-    const newCourse: UserElectiveCourse = { id: `${Date.now()}-${Math.random().toString(36).slice(2)}`, code, title, credits: normalizedCredits };
-    setUserElectives(prev => [...prev, newCourse]);
-    resetElectiveDraft();
-    setShowElectiveForm(false);
-  };
-
-  const handleRemoveElective = (id: string) => {
-    setUserElectives(prev => prev.filter(c => c.id !== id));
-  };
->>>>>>> 5a0a5705
+  setUserElectives(prev => [...prev, newCourse]);
+  resetElectiveDraft();
+  setShowElectiveForm(false);
+};
+
+const handleRemoveElective = (id: string) => {
+  setUserElectives(prev => prev.filter(c => c.id !== id));
+};
 
   // memoized parsed data using extracted helpers
   const requirements = useMemo(() => parseRequirementsFromGenEd(genEdData), [genEdData]);
@@ -583,10 +584,6 @@
       };
 
       // Step 1: Send the course data to AI for semester organization
-<<<<<<< HEAD
-      const aiResult = await OrganizeCoursesIntoSemesters(payloadWithMode, prompt);
-
-=======
       // Augment prompt with GenEd strategy assumption so AI can respect sequencing preference
       const strategyText = genEdStrategy === 'early'
         ? 'Prioritize scheduling most general education (GenEd) requirements in the earliest terms, front-loading them while keeping total credits per term reasonable.'
@@ -594,7 +591,6 @@
       const augmentedPrompt = `${prompt}\n\nGenEd Sequencing Preference:\n${strategyText}`;
       const aiResult = await OrganizeCoursesIntoSemesters(generateSelectedClassesJson, augmentedPrompt);
       
->>>>>>> 5a0a5705
       if (!aiResult.success) {
         setPlanCreationError(`AI Planning Error: ${aiResult.message}`);
         showSnackbar(`AI Planning Error: ${aiResult.message}`, 'error');
@@ -756,7 +752,6 @@
       </DialogTitle>
 
       <DialogContent>
-<<<<<<< HEAD
 
         {/* Loading skeleton during institution mode fetch */}
         {loadingInstitutionMode && (
@@ -842,7 +837,6 @@
           </Alert>
         )}
 
-=======
         {/* GenEd Strategy Selection */}
         <Box sx={{ mb: 3, display: 'flex', flexDirection: 'column', gap: 1 }}>
           <Typography variant="subtitle2" sx={{ fontWeight: 'bold', color: 'text.secondary' }}>
@@ -875,7 +869,6 @@
           </Typography>
         </Box>
         
->>>>>>> 5a0a5705
         {/* Loading overlay during AI processing */}
         {isCreatingPlan && (
           <Box sx={{ 
