--- conflicted
+++ resolved
@@ -213,16 +213,12 @@
     return (
         <Dialog open={open} onClose={onClose} maxWidth="lg" fullWidth>
             <DialogTitle>
-<<<<<<< HEAD
-                <Typography variant="h5">{row ? 'Edit Program' : 'Add New Program'}</Typography>
-                <Typography variant="subtitle2" color="text.secondary">
-                    {row ? `${row.name} (${row.program_type})` : 'Create a new program for your university'}
-=======
-                <Typography variant="h5" className="font-header">Edit Program</Typography>
-                <Typography variant="subtitle2" className="font-body" color="text.secondary">
-                    {row?.name} ({row?.program_type})
->>>>>>> eb2ca51e
-                </Typography>
+              <Typography variant="h5" className="font-header">
+                {row ? 'Edit Program' : 'Add New Program'}
+              </Typography>
+              <Typography variant="subtitle2" className="font-body" color="text.secondary">
+                {row ? `${row.name} (${row.program_type})` : 'Create a new program for your university'}
+              </Typography>
             </DialogTitle>
             
             <DialogContent dividers>
